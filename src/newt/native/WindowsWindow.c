/*
 * Copyright (c) 2008 Sun Microsystems, Inc. All Rights Reserved.
 * Copyright (c) 2010 JogAmp Community. All rights reserved.
 * 
 * Redistribution and use in source and binary forms, with or without
 * modification, are permitted provided that the following conditions are
 * met:
 * 
 * - Redistribution of source code must retain the above copyright
 *   notice, this list of conditions and the following disclaimer.
 * 
 * - Redistribution in binary form must reproduce the above copyright
 *   notice, this list of conditions and the following disclaimer in the
 *   documentation and/or other materials provided with the distribution.
 * 
 * Neither the name of Sun Microsystems, Inc. or the names of
 * contributors may be used to endorse or promote products derived from
 * this software without specific prior written permission.
 * 
 * This software is provided "AS IS," without a warranty of any kind. ALL
 * EXPRESS OR IMPLIED CONDITIONS, REPRESENTATIONS AND WARRANTIES,
 * INCLUDING ANY IMPLIED WARRANTY OF MERCHANTABILITY, FITNESS FOR A
 * PARTICULAR PURPOSE OR NON-INFRINGEMENT, ARE HEREBY EXCLUDED. SUN
 * MICROSYSTEMS, INC. ("SUN") AND ITS LICENSORS SHALL NOT BE LIABLE FOR
 * ANY DAMAGES SUFFERED BY LICENSEE AS A RESULT OF USING, MODIFYING OR
 * DISTRIBUTING THIS SOFTWARE OR ITS DERIVATIVES. IN NO EVENT WILL SUN OR
 * ITS LICENSORS BE LIABLE FOR ANY LOST REVENUE, PROFIT OR DATA, OR FOR
 * DIRECT, INDIRECT, SPECIAL, CONSEQUENTIAL, INCIDENTAL OR PUNITIVE
 * DAMAGES, HOWEVER CAUSED AND REGARDLESS OF THE THEORY OF LIABILITY,
 * ARISING OUT OF THE USE OF OR INABILITY TO USE THIS SOFTWARE, EVEN IF
 * SUN HAS BEEN ADVISED OF THE POSSIBILITY OF SUCH DAMAGES.
 * 
 */

#include <Windows.h>
#include <Windowsx.h>
#include <tchar.h>
#include <stdlib.h>
// NOTE: it looks like SHFullScreen and/or aygshell.dll is not available on the APX 2500 any more
// #ifdef UNDER_CE
// #include "aygshell.h"
// #endif

/* This typedef is apparently needed for Microsoft compilers before VC8,
   and on Windows CE and MingW32  */
#if !defined(__MINGW64__) && ( defined(UNDER_CE) || _MSC_VER <= 1400 )
    #ifdef _WIN64
        typedef long long intptr_t;
    #else
        typedef int intptr_t;
    #endif
#elif !defined(__MINGW64__) && _MSC_VER <= 1500
    #ifdef _WIN64 // [
        typedef __int64           intptr_t;
    #else // _WIN64 ][
        typedef int               intptr_t;
    #endif // _WIN64 ]
#else
    #include <inttypes.h>
#endif

#if !defined(__MINGW64__) && _MSC_VER <= 1500
    // FIXME: Determine for which MSVC versions ..
    #define strdup(s) _strdup(s)
#endif

#ifndef WM_MOUSEWHEEL
#define WM_MOUSEWHEEL                   0x020A
#endif //WM_MOUSEWHEEL

#ifndef WHEEL_DELTA
#define WHEEL_DELTA                     120
#endif //WHEEL_DELTA

#ifndef WHEEL_PAGESCROLL
#define WHEEL_PAGESCROLL                (UINT_MAX)
#endif //WHEEL_PAGESCROLL

#ifndef GET_WHEEL_DELTA_WPARAM  // defined for (_WIN32_WINNT >= 0x0500)
#define GET_WHEEL_DELTA_WPARAM(wParam)  ((short)HIWORD(wParam))
#endif

#ifndef MONITOR_DEFAULTTONULL
#define MONITOR_DEFAULTTONULL 0
#endif
#ifndef MONITOR_DEFAULTTOPRIMARY
#define MONITOR_DEFAULTTOPRIMARY 1
#endif
#ifndef MONITOR_DEFAULTTONEAREST
#define MONITOR_DEFAULTTONEAREST 2
#endif

#include "com_jogamp_newt_impl_windows_WindowsDisplay.h"
#include "com_jogamp_newt_impl_windows_WindowsScreen.h"
#include "com_jogamp_newt_impl_windows_WindowsWindow.h"

#include "MouseEvent.h"
#include "InputEvent.h"
#include "KeyEvent.h"

#include "NewtCommon.h"

// #define VERBOSE_ON 1
// #define DEBUG_KEYS 1

#ifdef VERBOSE_ON
    #define DBG_PRINT(...) fprintf(stderr, __VA_ARGS__); fflush(stderr) 
#else
    #define DBG_PRINT(...)
#endif

#define STD_PRINT(...) fprintf(stderr, __VA_ARGS__); fflush(stderr) 

static void _FatalError(JNIEnv *env, const char* msg, ...)
{
    char buffer[512];
    va_list ap;

    va_start(ap, msg);
    vsnprintf(buffer, sizeof(buffer), msg, ap);
    va_end(ap);

    fprintf(stderr, "%s\n", buffer);
    (*env)->FatalError(env, buffer);
}

static const char * const ClazzNamePoint = "javax/media/nativewindow/util/Point";
static const char * const ClazzAnyCstrName = "<init>";
static const char * const ClazzNamePointCstrSignature = "(II)V";

static jclass pointClz = NULL;
static jmethodID pointCstr = NULL;

static jmethodID insetsChangedID = NULL;
static jmethodID sizeChangedID = NULL;
static jmethodID positionChangedID = NULL;
static jmethodID focusChangedID = NULL;
static jmethodID visibleChangedID = NULL;
static jmethodID windowDestroyNotifyID = NULL;
static jmethodID windowDestroyedID = NULL;
static jmethodID windowRepaintID = NULL;
static jmethodID enqueueMouseEventID = NULL;
static jmethodID sendMouseEventID = NULL;
static jmethodID enqueueKeyEventID = NULL;
static jmethodID sendKeyEventID = NULL;
static jmethodID focusActionID = NULL;
static jmethodID enqueueRequestFocusID = NULL;

static RECT* UpdateInsets(JNIEnv *env, jobject window, HWND hwnd);

typedef struct {
    JNIEnv* jenv;
    jobject jinstance;
} WindowUserData;
    
typedef struct {
    UINT javaKey;
    UINT windowsKey;
} KeyMapEntry;

// Static table, arranged more or less spatially.
static KeyMapEntry keyMapTable[] = {
    // Modifier keys
    {J_VK_CAPS_LOCK,        VK_CAPITAL},
    {J_VK_SHIFT,            VK_SHIFT},
    {J_VK_CONTROL,          VK_CONTROL},
    {J_VK_ALT,              VK_MENU},
    {J_VK_NUM_LOCK,         VK_NUMLOCK},

    // Miscellaneous Windows keys
    {J_VK_WINDOWS,          VK_LWIN},
    {J_VK_WINDOWS,          VK_RWIN},
    {J_VK_CONTEXT_MENU,     VK_APPS},

    // Alphabet
    {J_VK_A,                'A'},
    {J_VK_B,                'B'},
    {J_VK_C,                'C'},
    {J_VK_D,                'D'},
    {J_VK_E,                'E'},
    {J_VK_F,                'F'},
    {J_VK_G,                'G'},
    {J_VK_H,                'H'},
    {J_VK_I,                'I'},
    {J_VK_J,                'J'},
    {J_VK_K,                'K'},
    {J_VK_L,                'L'},
    {J_VK_M,                'M'},
    {J_VK_N,                'N'},
    {J_VK_O,                'O'},
    {J_VK_P,                'P'},
    {J_VK_Q,                'Q'},
    {J_VK_R,                'R'},
    {J_VK_S,                'S'},
    {J_VK_T,                'T'},
    {J_VK_U,                'U'},
    {J_VK_V,                'V'},
    {J_VK_W,                'W'},
    {J_VK_X,                'X'},
    {J_VK_Y,                'Y'},
    {J_VK_Z,                'Z'},
    {J_VK_0,                '0'},
    {J_VK_1,                '1'},
    {J_VK_2,                '2'},
    {J_VK_3,                '3'},
    {J_VK_4,                '4'},
    {J_VK_5,                '5'},
    {J_VK_6,                '6'},
    {J_VK_7,                '7'},
    {J_VK_8,                '8'},
    {J_VK_9,                '9'},
    {J_VK_ENTER,            VK_RETURN},
    {J_VK_SPACE,            VK_SPACE},
    {J_VK_BACK_SPACE,       VK_BACK},
    {J_VK_TAB,              VK_TAB},
    {J_VK_ESCAPE,           VK_ESCAPE},
    {J_VK_INSERT,           VK_INSERT},
    {J_VK_DELETE,           VK_DELETE},
    {J_VK_HOME,             VK_HOME},
    {J_VK_END,              VK_END},
    {J_VK_PAGE_UP,          VK_PRIOR},
    {J_VK_PAGE_DOWN,        VK_NEXT},
    {J_VK_CLEAR,            VK_CLEAR}, // NumPad 5

    // NumPad with NumLock off & extended arrows block (triangular)
    {J_VK_LEFT,             VK_LEFT},
    {J_VK_RIGHT,            VK_RIGHT},
    {J_VK_UP,               VK_UP},
    {J_VK_DOWN,             VK_DOWN},

    // NumPad with NumLock on: numbers
    {J_VK_NUMPAD0,          VK_NUMPAD0},
    {J_VK_NUMPAD1,          VK_NUMPAD1},
    {J_VK_NUMPAD2,          VK_NUMPAD2},
    {J_VK_NUMPAD3,          VK_NUMPAD3},
    {J_VK_NUMPAD4,          VK_NUMPAD4},
    {J_VK_NUMPAD5,          VK_NUMPAD5},
    {J_VK_NUMPAD6,          VK_NUMPAD6},
    {J_VK_NUMPAD7,          VK_NUMPAD7},
    {J_VK_NUMPAD8,          VK_NUMPAD8},
    {J_VK_NUMPAD9,          VK_NUMPAD9},

    // NumPad with NumLock on
    {J_VK_MULTIPLY,         VK_MULTIPLY},
    {J_VK_ADD,              VK_ADD},
    {J_VK_SEPARATOR,        VK_SEPARATOR},
    {J_VK_SUBTRACT,         VK_SUBTRACT},
    {J_VK_DECIMAL,          VK_DECIMAL},
    {J_VK_DIVIDE,           VK_DIVIDE},

    // Functional keys
    {J_VK_F1,               VK_F1},
    {J_VK_F2,               VK_F2},
    {J_VK_F3,               VK_F3},
    {J_VK_F4,               VK_F4},
    {J_VK_F5,               VK_F5},
    {J_VK_F6,               VK_F6},
    {J_VK_F7,               VK_F7},
    {J_VK_F8,               VK_F8},
    {J_VK_F9,               VK_F9},
    {J_VK_F10,              VK_F10},
    {J_VK_F11,              VK_F11},
    {J_VK_F12,              VK_F12},
    {J_VK_F13,              VK_F13},
    {J_VK_F14,              VK_F14},
    {J_VK_F15,              VK_F15},
    {J_VK_F16,              VK_F16},
    {J_VK_F17,              VK_F17},
    {J_VK_F18,              VK_F18},
    {J_VK_F19,              VK_F19},
    {J_VK_F20,              VK_F20},
    {J_VK_F21,              VK_F21},
    {J_VK_F22,              VK_F22},
    {J_VK_F23,              VK_F23},
    {J_VK_F24,              VK_F24},

    {J_VK_PRINTSCREEN,      VK_SNAPSHOT},
    {J_VK_SCROLL_LOCK,      VK_SCROLL},
    {J_VK_PAUSE,            VK_PAUSE},
    {J_VK_CANCEL,           VK_CANCEL},
    {J_VK_HELP,             VK_HELP},

    // Japanese
/*
    {J_VK_CONVERT,          VK_CONVERT},
    {J_VK_NONCONVERT,       VK_NONCONVERT},
    {J_VK_INPUT_METHOD_ON_OFF, VK_KANJI},
    {J_VK_ALPHANUMERIC,     VK_DBE_ALPHANUMERIC},
    {J_VK_KATAKANA,         VK_DBE_KATAKANA},
    {J_VK_HIRAGANA,         VK_DBE_HIRAGANA},
    {J_VK_FULL_WIDTH,       VK_DBE_DBCSCHAR},
    {J_VK_HALF_WIDTH,       VK_DBE_SBCSCHAR},
    {J_VK_ROMAN_CHARACTERS, VK_DBE_ROMAN},
*/

    {J_VK_UNDEFINED,        0}
};

/*
Dynamic mapping table for OEM VK codes.  This table is refilled
by BuildDynamicKeyMapTable when keyboard layout is switched.
(see NT4 DDK src/input/inc/vkoem.h for OEM VK_ values).
*/
typedef struct {
    // OEM VK codes known in advance
    UINT windowsKey;
    // depends on input langauge (kbd layout)
    UINT javaKey;
} DynamicKeyMapEntry;

static DynamicKeyMapEntry dynamicKeyMapTable[] = {
    {0x00BA,  J_VK_UNDEFINED}, // VK_OEM_1
    {0x00BB,  J_VK_UNDEFINED}, // VK_OEM_PLUS
    {0x00BC,  J_VK_UNDEFINED}, // VK_OEM_COMMA
    {0x00BD,  J_VK_UNDEFINED}, // VK_OEM_MINUS
    {0x00BE,  J_VK_UNDEFINED}, // VK_OEM_PERIOD
    {0x00BF,  J_VK_UNDEFINED}, // VK_OEM_2
    {0x00C0,  J_VK_UNDEFINED}, // VK_OEM_3
    {0x00DB,  J_VK_UNDEFINED}, // VK_OEM_4
    {0x00DC,  J_VK_UNDEFINED}, // VK_OEM_5
    {0x00DD,  J_VK_UNDEFINED}, // VK_OEM_6
    {0x00DE,  J_VK_UNDEFINED}, // VK_OEM_7
    {0x00DF,  J_VK_UNDEFINED}, // VK_OEM_8
    {0x00E2,  J_VK_UNDEFINED}, // VK_OEM_102
    {0, 0}
};

// Auxiliary tables used to fill the above dynamic table.  We first
// find the character for the OEM VK code using ::MapVirtualKey and
// then go through these auxiliary tables to map it to Java VK code.

typedef struct {
    WCHAR c;
    UINT  javaKey;
} CharToVKEntry;

static const CharToVKEntry charToVKTable[] = {
    {L'!',   J_VK_EXCLAMATION_MARK},
    {L'"',   J_VK_QUOTEDBL},
    {L'#',   J_VK_NUMBER_SIGN},
    {L'$',   J_VK_DOLLAR},
    {L'&',   J_VK_AMPERSAND},
    {L'\'',  J_VK_QUOTE},
    {L'(',   J_VK_LEFT_PARENTHESIS},
    {L')',   J_VK_RIGHT_PARENTHESIS},
    {L'*',   J_VK_ASTERISK},
    {L'+',   J_VK_PLUS},
    {L',',   J_VK_COMMA},
    {L'-',   J_VK_MINUS},
    {L'.',   J_VK_PERIOD},
    {L'/',   J_VK_SLASH},
    {L':',   J_VK_COLON},
    {L';',   J_VK_SEMICOLON},
    {L'<',   J_VK_LESS},
    {L'=',   J_VK_EQUALS},
    {L'>',   J_VK_GREATER},
    {L'@',   J_VK_AT},
    {L'[',   J_VK_OPEN_BRACKET},
    {L'\\',  J_VK_BACK_SLASH},
    {L']',   J_VK_CLOSE_BRACKET},
    {L'^',   J_VK_CIRCUMFLEX},
    {L'_',   J_VK_UNDERSCORE},
    {L'`',   J_VK_BACK_QUOTE},
    {L'{',   J_VK_BRACELEFT},
    {L'}',   J_VK_BRACERIGHT},
    {0x00A1, J_VK_INVERTED_EXCLAMATION_MARK},
    {0x20A0, J_VK_EURO_SIGN}, // ????
    {0,0}
};

// For dead accents some layouts return ASCII punctuation, while some
// return spacing accent chars, so both should be listed.  NB: MS docs
// say that conversion routings return spacing accent character, not
// combining.
static const CharToVKEntry charToDeadVKTable[] = {
    {L'`',   J_VK_DEAD_GRAVE},
    {L'\'',  J_VK_DEAD_ACUTE},
    {0x00B4, J_VK_DEAD_ACUTE},
    {L'^',   J_VK_DEAD_CIRCUMFLEX},
    {L'~',   J_VK_DEAD_TILDE},
    {0x02DC, J_VK_DEAD_TILDE},
    {0x00AF, J_VK_DEAD_MACRON},
    {0x02D8, J_VK_DEAD_BREVE},
    {0x02D9, J_VK_DEAD_ABOVEDOT},
    {L'"',   J_VK_DEAD_DIAERESIS},
    {0x00A8, J_VK_DEAD_DIAERESIS},
    {0x02DA, J_VK_DEAD_ABOVERING},
    {0x02DD, J_VK_DEAD_DOUBLEACUTE},
    {0x02C7, J_VK_DEAD_CARON},            // aka hacek
    {L',',   J_VK_DEAD_CEDILLA},
    {0x00B8, J_VK_DEAD_CEDILLA},
    {0x02DB, J_VK_DEAD_OGONEK},
    {0x037A, J_VK_DEAD_IOTA},             // ASCII ???
    {0x309B, J_VK_DEAD_VOICED_SOUND},
    {0x309C, J_VK_DEAD_SEMIVOICED_SOUND},
    {0,0}
};

// ANSI CP identifiers are no longer than this
#define MAX_ACP_STR_LEN 7

static void BuildDynamicKeyMapTable()
{
    HKL hkl = GetKeyboardLayout(0);
    // Will need this to reset layout after dead keys.
    UINT spaceScanCode = MapVirtualKeyEx(VK_SPACE, 0, hkl);
    DynamicKeyMapEntry *dynamic;

    LANGID idLang = LOWORD(GetKeyboardLayout(0));
    UINT codePage;
    TCHAR strCodePage[MAX_ACP_STR_LEN];
    // use the LANGID to create a LCID
    LCID idLocale = MAKELCID(idLang, SORT_DEFAULT);
    // get the ANSI code page associated with this locale
    if (GetLocaleInfo(idLocale, LOCALE_IDEFAULTANSICODEPAGE,
	strCodePage, sizeof(strCodePage)/sizeof(TCHAR)) > 0 )
    {
        codePage = _ttoi(strCodePage);
    } else {
        codePage = GetACP();
    }

    // Entries in dynamic table that maps between Java VK and Windows
    // VK are built in three steps:
    //   1. Map windows VK to ANSI character (cannot map to unicode
    //      directly, since ::ToUnicode is not implemented on win9x)
    //   2. Convert ANSI char to Unicode char
    //   3. Map Unicode char to Java VK via two auxilary tables.

    for (dynamic = dynamicKeyMapTable; dynamic->windowsKey != 0; ++dynamic)
    {
        char cbuf[2] = { '\0', '\0'};
        WCHAR ucbuf[2] = { L'\0', L'\0' };
        int nchars;
        UINT scancode;
        const CharToVKEntry *charMap;
        int nconverted;
        WCHAR uc;
        BYTE kbdState[256];

        // Defaults to J_VK_UNDEFINED
        dynamic->javaKey = J_VK_UNDEFINED;

        GetKeyboardState(kbdState);

        kbdState[dynamic->windowsKey] |=  0x80; // Press the key.

        // Unpress modifiers, since they are most likely pressed as
        // part of the keyboard switching shortcut.
        kbdState[VK_CONTROL] &= ~0x80;
        kbdState[VK_SHIFT]   &= ~0x80;
        kbdState[VK_MENU]    &= ~0x80;

        scancode = MapVirtualKeyEx(dynamic->windowsKey, 0, hkl);
        nchars = ToAsciiEx(dynamic->windowsKey, scancode, kbdState,
                                 (WORD*)cbuf, 0, hkl);

        // Auxiliary table used to map Unicode character to Java VK.
        // Will assign a different table for dead keys (below).
        charMap = charToVKTable;

        if (nchars < 0) { // Dead key
            char junkbuf[2] = { '\0', '\0'};
            // Use a different table for dead chars since different layouts
            // return different characters for the same dead key.
            charMap = charToDeadVKTable;

            // We also need to reset layout so that next translation
            // is unaffected by the dead status.  We do this by
            // translating <SPACE> key.
            kbdState[dynamic->windowsKey] &= ~0x80;
            kbdState[VK_SPACE] |= 0x80;

            ToAsciiEx(VK_SPACE, spaceScanCode, kbdState,
                      (WORD*)junkbuf, 0, hkl);
        }

        nconverted = MultiByteToWideChar(codePage, 0,
                                         cbuf, 1, ucbuf, 2);

        uc = ucbuf[0];
        {
            const CharToVKEntry *map;
            for (map = charMap;  map->c != 0;  ++map) {
                if (uc == map->c) {
                    dynamic->javaKey = map->javaKey;
                    break;
                }
            }
        }

    } // for each VK_OEM_*
}

static jint GetModifiers() {
    jint modifiers = 0;
    // have to do &0xFFFF to avoid runtime assert caused by compiling with
    // /RTCcsu
    if (HIBYTE((GetKeyState(VK_CONTROL) & 0xFFFF)) != 0) {
        modifiers |= EVENT_CTRL_MASK;
    }
    if (HIBYTE((GetKeyState(VK_SHIFT) & 0xFFFF)) != 0) {
        modifiers |= EVENT_SHIFT_MASK;
    }
    if (HIBYTE((GetKeyState(VK_MENU) & 0xFFFF)) != 0) {
        modifiers |= EVENT_ALT_MASK;
    }
    if (HIBYTE((GetKeyState(VK_LBUTTON) & 0xFFFF)) != 0) {
        modifiers |= EVENT_BUTTON1_MASK;
    }
    if (HIBYTE((GetKeyState(VK_MBUTTON) & 0xFFFF)) != 0) {
        modifiers |= EVENT_BUTTON2_MASK;
    }
    if (HIBYTE((GetKeyState(VK_RBUTTON) & 0xFFFF)) != 0) {
        modifiers |= EVENT_BUTTON3_MASK;
    }

    return modifiers;
}

static int WmChar(JNIEnv *env, jobject window, UINT character, UINT repCnt,
                  UINT flags, BOOL system)
{
    // The Alt modifier is reported in the 29th bit of the lParam,
    // i.e., it is the 13th bit of `flags' (which is HIWORD(lParam)).
    BOOL alt_is_down = (flags & (1<<13)) != 0;
    if (system && alt_is_down) {
        if (character == VK_SPACE) {
            return 1;
        }
    }

    if (character == VK_RETURN) {
        character = J_VK_ENTER;
    }
    (*env)->CallVoidMethod(env, window, sendKeyEventID,
                           (jint) EVENT_KEY_TYPED,
                           GetModifiers(),
                           (jint) -1,
                           (jchar) character);
    return 1;
}

UINT WindowsKeyToJavaKey(UINT windowsKey, UINT modifiers)
{
    int i, j;
    // for the general case, use a bi-directional table
    for (i = 0; keyMapTable[i].windowsKey != 0; i++) {
        if (keyMapTable[i].windowsKey == windowsKey) {
            return keyMapTable[i].javaKey;
        }
    }
    for (j = 0; dynamicKeyMapTable[j].windowsKey != 0; j++) {
        if (dynamicKeyMapTable[j].windowsKey == windowsKey) {
            if (dynamicKeyMapTable[j].javaKey != J_VK_UNDEFINED) {
                return dynamicKeyMapTable[j].javaKey;
            } else {
                break;
            }
        }
    }

    return J_VK_UNDEFINED;
}

static int WmKeyDown(JNIEnv *env, jobject window, UINT wkey, UINT repCnt,
                     UINT flags, BOOL system)
{
    UINT modifiers = 0, jkey = 0, character = -1;
    if (wkey == VK_PROCESSKEY) {
        return 1;
    }

    modifiers = GetModifiers();
    jkey = WindowsKeyToJavaKey(wkey, modifiers);

/*
    character = WindowsKeyToJavaChar(wkey, modifiers, SAVE);
*/

    (*env)->CallVoidMethod(env, window, sendKeyEventID,
                           (jint) EVENT_KEY_PRESSED,
                           modifiers,
                           (jint) jkey,
                           (jchar) character);

    /* windows does not create a WM_CHAR for the Del key
       for some reason, so we need to create the KEY_TYPED event on the
       WM_KEYDOWN.
     */
    if (jkey == J_VK_DELETE) {
        (*env)->CallVoidMethod(env, window, sendKeyEventID,
                               (jint) EVENT_KEY_TYPED,
                               GetModifiers(),
                               (jint) -1,
                               (jchar) '\177');
    }

    return 0;
}

static int WmKeyUp(JNIEnv *env, jobject window, UINT wkey, UINT repCnt,
                   UINT flags, BOOL system)
{
    UINT modifiers = 0, jkey = 0, character = -1;
    if (wkey == VK_PROCESSKEY) {
        return 1;
    }

    modifiers = GetModifiers();
    jkey = WindowsKeyToJavaKey(wkey, modifiers);
/*
    character = WindowsKeyToJavaChar(wkey, modifiers, SAVE);
*/

    (*env)->CallVoidMethod(env, window, sendKeyEventID,
                           (jint) EVENT_KEY_RELEASED,
                           modifiers,
                           (jint) jkey,
                           (jchar) character);

    return 0;
}

static void NewtWindows_requestFocus (JNIEnv *env, jobject window, HWND hwnd, jboolean force) {
    HWND pHwnd, current;
    pHwnd = GetParent(hwnd);
    current = GetFocus();
    DBG_PRINT("*** WindowsWindow: requestFocus.S parent %p, window %p, isCurrent %d\n", 
        (void*) pHwnd, (void*)hwnd, current==hwnd);
    if( JNI_TRUE==force || current!=hwnd) {
        if( JNI_TRUE==force || JNI_FALSE == (*env)->CallBooleanMethod(env, window, focusActionID) ) {
            UINT flags = SWP_SHOWWINDOW | SWP_NOSIZE | SWP_NOMOVE;
            SetWindowPos(hwnd, HWND_TOP, 0, 0, 0, 0, flags);
            SetForegroundWindow(hwnd);  // Slightly Higher Priority
            SetFocus(hwnd);// Sets Keyboard Focus To Window
            if(NULL!=pHwnd) {
                SetActiveWindow(hwnd);
            }
            DBG_PRINT("*** WindowsWindow: requestFocus.X1\n");
        } else {
            DBG_PRINT("*** WindowsWindow: requestFocus.X0\n");
        }
    }
    DBG_PRINT("*** WindowsWindow: requestFocus.XX\n");
}

#if 0

static RECT* UpdateInsets(JNIEnv *env, jobject window, HWND hwnd)
{
    // being naughty here
    static RECT m_insets = { 0, 0, 0, 0 };
    RECT outside;
    RECT inside;
    POINT *rp_inside = (POINT *) (void *) &inside;
    int dx, dy, dw, dh;

    if (IsIconic(hwnd)) {
        m_insets.left = m_insets.top = m_insets.right = m_insets.bottom = -1;
        return FALSE;
    }

    m_insets.left = m_insets.top = m_insets.right = m_insets.bottom = 0;

    GetClientRect(hwnd, &inside);
    GetWindowRect(hwnd, &outside);

    DBG_PRINT("*** WindowsWindow: UpdateInsets (a1) window %p, Inside CC: %d/%d - %d/%d %dx%d\n", 
        (void*)hwnd,
        (int)inside.left, (int)inside.top, (int)inside.right, (int)inside.bottom, 
        (int)(inside.right - inside.left), (int)(inside.bottom - inside.top));
    DBG_PRINT("*** WindowsWindow: UpdateInsets (a1) window %p, Outside SC: %d/%d - %d/%d %dx%d\n", 
        (void*)hwnd,
        (int)outside.left, (int)outside.top, (int)outside.right, (int)outside.bottom, 
        (int)(outside.right - outside.left), (int)(outside.bottom - outside.top));

    // xform client -> screen coord
    ClientToScreen(hwnd, rp_inside);
    ClientToScreen(hwnd, rp_inside+1);

    DBG_PRINT("*** WindowsWindow: UpdateInsets (a2) window %p, Inside SC: %d/%d - %d/%d %dx%d\n", 
        (void*)hwnd,
        (int)inside.left, (int)inside.top, (int)inside.right, (int)inside.bottom, 
        (int)(inside.right - inside.left), (int)(inside.bottom - inside.top));

    m_insets.top = inside.top - outside.top;
    m_insets.bottom = outside.bottom - inside.bottom;
    m_insets.left = inside.left - outside.left;
    m_insets.right = outside.right - inside.right;

    DBG_PRINT("*** WindowsWindow: UpdateInsets (1.0) window %p, %d/%d - %d/%d %dx%d\n", 
        (void*)hwnd, 
        (int)m_insets.left, (int)m_insets.top, (int)m_insets.right, (int)m_insets.bottom,
        (int)(m_insets.right-m_insets.left), (int)(m_insets.top-m_insets.bottom));

    (*env)->CallVoidMethod(env, window, insetsChangedID,
                           m_insets.left, m_insets.top,
                           m_insets.right, m_insets.bottom);
    return &m_insets;
}

#else

static RECT* UpdateInsets(JNIEnv *env, jobject window, HWND hwnd)
{
    // being naughty here
    static RECT m_insets = { 0, 0, 0, 0 };
    RECT outside;
    RECT inside;

    if (IsIconic(hwnd)) {
        m_insets.left = m_insets.top = m_insets.right = m_insets.bottom = -1;
        return FALSE;
    }

    m_insets.left = m_insets.top = m_insets.right = m_insets.bottom = 0;

    GetClientRect(hwnd, &inside);
    GetWindowRect(hwnd, &outside);

    if (outside.right - outside.left > 0 && outside.bottom - outside.top > 0) {
        MapWindowPoints(hwnd, 0, (LPPOINT)&inside, 2);
        m_insets.top = inside.top - outside.top;
        m_insets.bottom = outside.bottom - inside.bottom;
        m_insets.left = inside.left - outside.left;
        m_insets.right = outside.right - inside.right;
    } else {
        m_insets.top = -1;
    }
    if (m_insets.left < 0 || m_insets.top < 0 ||
        m_insets.right < 0 || m_insets.bottom < 0)
    {
        LONG style = GetWindowLong(hwnd, GWL_STYLE);
        // TODO: TDV: better undecorated checking needed

        BOOL bIsUndecorated = (style & (WS_CHILD|WS_POPUP|WS_SYSMENU)) != 0;
        if (!bIsUndecorated) {
            /* Get outer frame sizes. */
            if (style & WS_THICKFRAME) {
                m_insets.left = m_insets.right =
                    GetSystemMetrics(SM_CXSIZEFRAME);
                m_insets.top = m_insets.bottom =
                    GetSystemMetrics(SM_CYSIZEFRAME);
            } else {
                m_insets.left = m_insets.right =
                    GetSystemMetrics(SM_CXDLGFRAME);
                m_insets.top = m_insets.bottom =
                    GetSystemMetrics(SM_CYDLGFRAME);
            }

            /* Add in title. */
            m_insets.top += GetSystemMetrics(SM_CYCAPTION);
        } else {
            /* undo the -1 set above */
            m_insets.left = m_insets.top = m_insets.right = m_insets.bottom = 0;
        }
    }

    DBG_PRINT("*** WindowsWindow: UpdateInsets window %p, %d/%d %dx%d\n", 
        (void*)hwnd, (int)m_insets.left, (int)m_insets.top, (int)(m_insets.right-m_insets.left), (int)(m_insets.top-m_insets.bottom));

    (*env)->CallVoidMethod(env, window, insetsChangedID,
                           m_insets.left, m_insets.top,
                           m_insets.right, m_insets.bottom);
    return &m_insets;
}

#endif

static void WmSize(JNIEnv *env, jobject window, HWND wnd, UINT type)
{
    RECT rc;
    int w, h;
    BOOL isVisible = IsWindowVisible(wnd);

    // make sure insets are up to date
    (void)UpdateInsets(env, window, wnd);

    if (type == SIZE_MINIMIZED) {
        // TODO: deal with minimized window sizing
        return;
    }

    GetClientRect(wnd, &rc);
    
    // we report back the dimensions of the client area
    w = rc.right  - rc.left;
    h = rc.bottom - rc.top;

    DBG_PRINT("*** WindowsWindow: WmSize window %p, %dx%d, visible %d\n", (void*)wnd, w, h, isVisible);

    if(isVisible) {
        (*env)->CallVoidMethod(env, window, sizeChangedID, w, h, JNI_FALSE);
    }
}

static LRESULT CALLBACK wndProc(HWND wnd, UINT message,
                                WPARAM wParam, LPARAM lParam)
{
    LRESULT res = 0;
    int useDefWindowProc = 0;
    JNIEnv *env = NULL;
    jobject window = NULL;
    BOOL isKeyDown = FALSE;
    WindowUserData * wud;

#ifdef DEBUG_KEYS
    if (  WM_KEYDOWN == message ) {
        STD_PRINT("*** WindowsWindow: wndProc window %p, 0x%X %d/%d\n", wnd, message, (int)LOWORD(lParam), (int)HIWORD(lParam));
    }
#endif

#if !defined(__MINGW64__) && ( defined(UNDER_CE) || _MSC_VER <= 1200 )
    wud = (WindowUserData *) GetWindowLong(wnd, GWL_USERDATA);
#else
    wud = (WindowUserData *) GetWindowLongPtr(wnd, GWLP_USERDATA);
#endif
    if(NULL==wud) {
        return DefWindowProc(wnd, message, wParam, lParam);
    }
    env = wud->jenv;
    window = wud->jinstance;

    // DBG_PRINT("*** WindowsWindow: thread 0x%X - window %p -> %p, 0x%X %d/%d\n", (int)GetCurrentThreadId(), wnd, window, message, (int)LOWORD(lParam), (int)HIWORD(lParam));

    if (NULL==window || NULL==env) {
        return DefWindowProc(wnd, message, wParam, lParam);
    }

    switch (message) {

    //
    // The signal pipeline for destruction is:
    //    Java::DestroyWindow(wnd) _or_ window-close-button -> 
    //     WM_CLOSE -> Java::windowDestroyNotify -> W_DESTROY -> Java::windowDestroyed ->
    //       Java::CleanupWindowResources()
    case WM_CLOSE:
        (*env)->CallVoidMethod(env, window, windowDestroyNotifyID);
        break;

    case WM_DESTROY:
        {
#if !defined(__MINGW64__) && ( defined(UNDER_CE) || _MSC_VER <= 1200 )
            SetWindowLong(wnd, GWL_USERDATA, (intptr_t) NULL);
#else
            SetWindowLongPtr(wnd, GWLP_USERDATA, (intptr_t) NULL);
#endif
            free(wud); wud=NULL;
            (*env)->CallVoidMethod(env, window, windowDestroyedID);
            (*env)->DeleteGlobalRef(env, window);
        }
        break;

    case WM_SYSCHAR:
        useDefWindowProc = WmChar(env, window, wParam,
                                  LOWORD(lParam), HIWORD(lParam), FALSE);
        break;

    case WM_CHAR:
        useDefWindowProc = WmChar(env, window, wParam,
                                  LOWORD(lParam), HIWORD(lParam), TRUE);
        break;
        
    case WM_KEYDOWN:
#ifdef DEBUG_KEYS
        STD_PRINT("*** WindowsWindow: windProc sending window %p -> %p, 0x%X %d/%d\n", wnd, window, message, (int)LOWORD(lParam), (int)HIWORD(lParam));
#endif
        useDefWindowProc = WmKeyDown(env, window, wParam,
                                     LOWORD(lParam), HIWORD(lParam), FALSE);
        break;

    case WM_KEYUP:
        useDefWindowProc = WmKeyUp(env, window, wParam,
                                   LOWORD(lParam), HIWORD(lParam), FALSE);
        break;

    case WM_SIZE:
        WmSize(env, window, wnd, (UINT)wParam);
        break;

    case WM_SETTINGCHANGE:
        if (wParam == SPI_SETNONCLIENTMETRICS) {
            // make sure insets are updated, we don't need to resize the window 
            // because the size of the client area doesn't change
            (void)UpdateInsets(env, window, wnd);
        } else {
            useDefWindowProc = 1;
        }
        break;


    case WM_LBUTTONDOWN:
        DBG_PRINT("*** WindowsWindow: LBUTTONDOWN\n");
        (*env)->CallVoidMethod(env, window, enqueueRequestFocusID, JNI_FALSE);
        (*env)->CallVoidMethod(env, window, sendMouseEventID,
                               (jint) EVENT_MOUSE_PRESSED,
                               GetModifiers(),
                               (jint) LOWORD(lParam), (jint) HIWORD(lParam),
                               (jint) 1, (jint) 0);
        useDefWindowProc = 1;
        break;

    case WM_LBUTTONUP:
        (*env)->CallVoidMethod(env, window, sendMouseEventID,
                               (jint) EVENT_MOUSE_RELEASED,
                               GetModifiers(),
                               (jint) LOWORD(lParam), (jint) HIWORD(lParam),
                               (jint) 1, (jint) 0);
        useDefWindowProc = 1;
        break;

    case WM_MBUTTONDOWN:
        DBG_PRINT("*** WindowsWindow: MBUTTONDOWN\n");
        (*env)->CallVoidMethod(env, window, enqueueRequestFocusID, JNI_FALSE);
        (*env)->CallVoidMethod(env, window, sendMouseEventID,
                               (jint) EVENT_MOUSE_PRESSED,
                               GetModifiers(),
                               (jint) LOWORD(lParam), (jint) HIWORD(lParam),
                               (jint) 2, (jint) 0);
        useDefWindowProc = 1;
        break;

    case WM_MBUTTONUP:
        (*env)->CallVoidMethod(env, window, sendMouseEventID,
                               (jint) EVENT_MOUSE_RELEASED,
                               GetModifiers(),
                               (jint) LOWORD(lParam), (jint) HIWORD(lParam),
                               (jint) 2, (jint) 0);
        useDefWindowProc = 1;
        break;

    case WM_RBUTTONDOWN:
        DBG_PRINT("*** WindowsWindow: RBUTTONDOWN\n");
        (*env)->CallVoidMethod(env, window, enqueueRequestFocusID, JNI_FALSE);
        (*env)->CallVoidMethod(env, window, sendMouseEventID,
                               (jint) EVENT_MOUSE_PRESSED,
                               GetModifiers(),
                               (jint) LOWORD(lParam), (jint) HIWORD(lParam),
                               (jint) 3, (jint) 0);
        useDefWindowProc = 1;
        break;

    case WM_RBUTTONUP:
        (*env)->CallVoidMethod(env, window, sendMouseEventID,
                               (jint) EVENT_MOUSE_RELEASED,
                               GetModifiers(),
                               (jint) LOWORD(lParam), (jint) HIWORD(lParam),
                               (jint) 3,  (jint) 0);
        useDefWindowProc = 1;
        break;

    case WM_MOUSEMOVE:
        (*env)->CallVoidMethod(env, window, sendMouseEventID,
                               (jint) EVENT_MOUSE_MOVED,
                               GetModifiers(),
                               (jint) LOWORD(lParam), (jint) HIWORD(lParam),
                               (jint) 0,  (jint) 0);
        useDefWindowProc = 1;
        break;

    case WM_MOUSEWHEEL: {
        // need to convert the coordinates to component-relative
        int x = GET_X_LPARAM(lParam);
        int y = GET_Y_LPARAM(lParam);
        POINT eventPt;
        eventPt.x = x;
        eventPt.y = y;
        ScreenToClient(wnd, &eventPt);
        (*env)->CallVoidMethod(env, window, sendMouseEventID,
                               (jint) EVENT_MOUSE_WHEEL_MOVED,
                               GetModifiers(),
                               (jint) eventPt.x, (jint) eventPt.y,
                               (jint) 0,  (jint) (GET_WHEEL_DELTA_WPARAM(wParam)/120.0f));
        useDefWindowProc = 1;
        break;
    }

    case WM_SETFOCUS:
        (*env)->CallVoidMethod(env, window, focusChangedID, JNI_TRUE);
        useDefWindowProc = 1;
        break;

    case WM_KILLFOCUS:
        (*env)->CallVoidMethod(env, window, focusChangedID, JNI_FALSE);
        useDefWindowProc = 1;
        break;

    case WM_SHOWWINDOW:
        (*env)->CallVoidMethod(env, window, visibleChangedID, wParam==TRUE?JNI_TRUE:JNI_FALSE);
        break;

    case WM_MOVE:
        DBG_PRINT("*** WindowsWindow: WM_MOVE window %p, %d/%d\n", wnd, (int)LOWORD(lParam), (int)HIWORD(lParam));
        (*env)->CallVoidMethod(env, window, positionChangedID,
                               (jint)LOWORD(lParam), (jint)HIWORD(lParam));
        useDefWindowProc = 1;
        break;

    case WM_PAINT: {
        RECT r;
        useDefWindowProc = 0;
        if (GetUpdateRect(wnd, &r, TRUE /* erase background */)) {
	        /*
            jint width = r.right-r.left;
            jint height = r.bottom-r.top;
            if (width > 0 && height > 0) {
                (*env)->CallVoidMethod(env, window, windowRepaintID, r.left, r.top, width, height);
            }
            ValidateRect(wnd, &r);
            */
        }
        break;
    }
    case WM_ERASEBKGND:
        // ignore erase background
        (*env)->CallVoidMethod(env, window, windowRepaintID, 0, 0, -1, -1);
        useDefWindowProc = 0;
        res = 1; // OpenGL, etc .. erases the background, hence we claim to have just done this
        break;


    // FIXME: generate EVENT_MOUSE_ENTERED, EVENT_MOUSE_EXITED
    default:
        useDefWindowProc = 1;
    }

    if (useDefWindowProc)
        return DefWindowProc(wnd, message, wParam, lParam);
    return res;
}

/*
 * Class:     com_jogamp_newt_impl_windows_WindowsDisplay
 * Method:    DispatchMessages
 * Signature: ()V
 */
JNIEXPORT void JNICALL Java_com_jogamp_newt_impl_windows_WindowsDisplay_DispatchMessages0
  (JNIEnv *env, jclass clazz)
{
    int i = 0;
    MSG msg;
    BOOL gotOne;

    // Periodically take a break
    do {
        gotOne = PeekMessage(&msg, (HWND) NULL, 0, 0, PM_REMOVE);
        // DBG_PRINT("*** WindowsWindow.DispatchMessages0: thread 0x%X - gotOne %d\n", (int)GetCurrentThreadId(), (int)gotOne);
        if (gotOne) {
            ++i;
#ifdef DEBUG_KEYS
            if(WM_KEYDOWN == msg.message) {
                STD_PRINT("*** WindowsWindow: DispatchMessages window %p, 0x%X %d/%d\n", msg.hwnd, msg.message, (int)LOWORD(msg.lParam), (int)HIWORD(msg.lParam));
            }
#endif
            TranslateMessage(&msg);
            DispatchMessage(&msg);
        }
    } while (gotOne && i < 100);
}

/*
 * Class:     com_jogamp_newt_impl_windows_WindowsDisplay
 * Method:    LoadLibraryW
 * Signature: (Ljava/lang/String;)J
 */
JNIEXPORT jlong JNICALL Java_com_jogamp_newt_impl_windows_WindowsDisplay_LoadLibraryW0
  (JNIEnv *env, jclass clazz, jstring dllName)
{
    jchar* _dllName = NewtCommon_GetNullTerminatedStringChars(env, dllName);
    HMODULE lib = LoadLibraryW(_dllName);
    free(_dllName);
    return (jlong) (intptr_t) lib;
}

/*
 * Class:     com_jogamp_newt_impl_windows_WindowsDisplay
 * Method:    RegisterWindowClass
 * Signature: (Ljava/lang/String;J)I
 */
JNIEXPORT jint JNICALL Java_com_jogamp_newt_impl_windows_WindowsDisplay_RegisterWindowClass0
  (JNIEnv *env, jclass clazz, jstring wndClassName, jlong hInstance)
{
    ATOM res;
    WNDCLASS wc;
#ifndef UNICODE
    const char* _wndClassName = NULL;
#endif

    /* register class */
    wc.style = CS_HREDRAW | CS_VREDRAW;
    wc.lpfnWndProc = (WNDPROC)wndProc;
    wc.cbClsExtra = 0;
    wc.cbWndExtra = 0;
    /* This cast is legal because the HMODULE for a DLL is the same as
       its HINSTANCE -- see MSDN docs for DllMain */
    wc.hInstance = (HINSTANCE) (intptr_t) hInstance;
    wc.hIcon = NULL;
    wc.hCursor = LoadCursor(NULL, MAKEINTRESOURCE(IDC_ARROW));
    wc.hbrBackground = GetStockObject(BLACK_BRUSH);
    wc.lpszMenuName = NULL;
#ifdef UNICODE
    wc.lpszClassName = NewtCommon_GetNullTerminatedStringChars(env, wndClassName);
#else
    _wndClassName = (*env)->GetStringUTFChars(env, wndClassName, NULL);
    wc.lpszClassName = strdup(_wndClassName);
    (*env)->ReleaseStringUTFChars(env, wndClassName, _wndClassName);
#endif
    res = RegisterClass(&wc);

    free((void *)wc.lpszClassName);

    return (jint)res;
}

/*
 * Class:     com_jogamp_newt_impl_windows_WindowsDisplay
 * Method:    CleanupWindowResources
 * Signature: (java/lang/String;J)V
 */
JNIEXPORT void JNICALL Java_com_jogamp_newt_impl_windows_WindowsDisplay_UnregisterWindowClass0
  (JNIEnv *env, jclass clazz, jint wndClassAtom, jlong hInstance)
{
    UnregisterClass(MAKEINTATOM(wndClassAtom), (HINSTANCE) (intptr_t) hInstance);
}

/*
 * Class:     com_jogamp_newt_impl_windows_WindowsScreen
 * Method:    getWidthImpl
 * Signature: (I)I
 */
JNIEXPORT jint JNICALL Java_com_jogamp_newt_impl_windows_WindowsScreen_getWidthImpl0
  (JNIEnv *env, jobject obj, jint scrn_idx)
{
    return (jint)GetSystemMetrics(SM_CXSCREEN);
}

/*
 * Class:     com_jogamp_newt_impl_windows_WindowsScreen
 * Method:    getHeightImpl
 * Signature: (I)I
 */
JNIEXPORT jint JNICALL Java_com_jogamp_newt_impl_windows_WindowsScreen_getHeightImpl0
  (JNIEnv *env, jobject obj, jint scrn_idx)
{
    return (jint)GetSystemMetrics(SM_CYSCREEN);
}

/*
 * Class:     com_jogamp_newt_impl_windows_WindowsScreen
 * Method:    getCurrentScreenRate0
 * Signature: (I)S
 */
JNIEXPORT jint JNICALL Java_com_jogamp_newt_impl_windows_WindowsScreen_getCurrentScreenRate0
  (JNIEnv *env, jobject object, jint scrn_idx)
{
	DEVMODE dm;
    // initialize the DEVMODE structure
    ZeroMemory(&dm, sizeof(dm));
    dm.dmSize = sizeof(dm);
	
	int rate = -1;
	if (0 != EnumDisplaySettings(NULL /*current display device*/, ENUM_CURRENT_SETTINGS, &dm))
	{
		rate = dm.dmDisplayFrequency;
	}
	
	return rate;
}

/*
 * Class:     com_jogamp_newt_impl_windows_WindowsScreen
 * Method:    getScreenMode0
 * Signature: (II)[I
 */
JNIEXPORT jintArray JNICALL Java_com_jogamp_newt_impl_windows_WindowsScreen_getScreenMode0
  (JNIEnv *env, jobject obj, jint scrn_idx, jint mode_idx)
{
    int propIndex = 0;
	int prop_size = 4; //wxhxbxf
	
	DEVMODE dm;
    // initialize the DEVMODE structure
    ZeroMemory(&dm, sizeof(dm));
    dm.dmSize = sizeof(dm);
	
	int devModeID = (int)mode_idx;
	
	if(devModeID == -1)
	{
		devModeID = ENUM_CURRENT_SETTINGS;
	}

    jintArray properties = (*env)->NewIntArray(env, prop_size);

	 //Fill the properties in temp jint array
    jint prop[prop_size];
	if (0 == EnumDisplaySettings(NULL /*current display device*/, devModeID, &dm))
	{
		return NULL;
	}
	prop[propIndex++] = dm.dmPelsWidth;
	prop[propIndex++] = dm.dmPelsHeight;
	prop[propIndex++] = dm.dmBitsPerPel;
	prop[propIndex++] = dm.dmDisplayFrequency;

	(*env)->SetIntArrayRegion(env, properties, 0, prop_size, prop);
	
	return properties;
}

#define SCREEN_MODE_NOERROR 0
#define SCREEN_MODE_ERROR 1
/*
 * Class:     com_jogamp_newt_impl_windows_WindowsScreen
 * Method:    setScreenMode0
 * Signature: (IIIIS)I
 */
JNIEXPORT jint JNICALL Java_com_jogamp_newt_impl_windows_WindowsScreen_setScreenMode0
  (JNIEnv *env, jobject object, jint scrn_idx, jint width, jint height, jint bits, jshort rate)
{
	DEVMODE dm;
    // initialize the DEVMODE structure
    ZeroMemory(&dm, sizeof(dm));
    dm.dmSize = sizeof(dm);

	if (0 == EnumDisplaySettings(NULL /*current display device*/, ENUM_CURRENT_SETTINGS, &dm))
	{
		return SCREEN_MODE_ERROR;
	}
	
	dm.dmPelsWidth = (int)width;
	dm.dmPelsHeight = (int)height;
	dm.dmBitsPerPel = (int)bits;
	dm.dmDisplayFrequency = (int)rate;
	dm.dmFields = DM_PELSWIDTH | DM_PELSHEIGHT | DM_BITSPERPEL | DM_DISPLAYFREQUENCY;
	
	long result = ChangeDisplaySettings(&dm, 0); 
	if(result == DISP_CHANGE_SUCCESSFUL)
	{
		return SCREEN_MODE_NOERROR;
	}
	return SCREEN_MODE_ERROR;
}

#define SCREEN_ROT_ERROR -1
/*
 * Class:     com_jogamp_newt_impl_windows_WindowsScreen
 * Method:    getCurrentScreenRotation0
 * Signature: (I)I
 */
JNIEXPORT jint JNICALL Java_com_jogamp_newt_impl_windows_WindowsScreen_getCurrentScreenRotation0
  (JNIEnv *env, jobject object, jint scrn_idx)
{
	DEVMODE dm;
    // initialize the DEVMODE structure
    ZeroMemory(&dm, sizeof(dm));
    dm.dmSize = sizeof(dm);

	if (0 == EnumDisplaySettings(NULL /*current display device*/, ENUM_CURRENT_SETTINGS, &dm))
	{
		return SCREEN_ROT_ERROR;
	}
	
	int currentRotation = -1;
	switch (dm.dmDisplayOrientation)
	{
		case DMDO_DEFAULT:
			currentRotation = 0;
		break;
		case DMDO_270:
			currentRotation = 270;
		break;
		case DMDO_180:
			currentRotation = 180;
		break;
		case DMDO_90:
			currentRotation = 90;
		break;
		default:
		break;
	}
	return currentRotation;
}
/*
 * Class:     com_jogamp_newt_impl_windows_WindowsScreen
 * Method:    setScreenRotation0
 * Signature: (II)I
 */
JNIEXPORT jint JNICALL Java_com_jogamp_newt_impl_windows_WindowsScreen_setScreenRotation0
  (JNIEnv *env, jobject object, jint scrn_idx, jint rot)
{
	DEVMODE dm;
    // initialize the DEVMODE structure
    ZeroMemory(&dm, sizeof(dm));
    dm.dmSize = sizeof(dm);

	if (0 == EnumDisplaySettings(NULL /*current display device*/, ENUM_CURRENT_SETTINGS, &dm))
	{
		return SCREEN_MODE_ERROR;
	}
	int requestedRotation = dm.dmDisplayOrientation;
	int currentRotation = dm.dmDisplayOrientation;
	
	int shouldFlipDims = 0;
	
	int rotation = (int)rot;
	switch (rotation)
	{
		case 0:
			requestedRotation = DMDO_DEFAULT;
			if (currentRotation == DMDO_90 || currentRotation == DMDO_270) 
			{
				shouldFlipDims = 1;
			}
		break;
		case 270:
			requestedRotation = DMDO_270;
			if (currentRotation == DMDO_DEFAULT || currentRotation == DMDO_180) 
			{
				shouldFlipDims = 1;
			}
		break;
		case 180:
			requestedRotation = DMDO_180;
			if (currentRotation == DMDO_90 || currentRotation == DMDO_270) 
			{
				shouldFlipDims = 1;
			}
		break;
		case 90:
			requestedRotation = DMDO_90;
			if (currentRotation == DMDO_DEFAULT || currentRotation == DMDO_180) 
			{
				shouldFlipDims = 1;
			}
		break;
		default:
			//requested rotation not available
			return SCREEN_MODE_ERROR; 
		break;
	}
	/** swap width and height if changing from vertical to horizantal 
	  *  or horizantal to vertical
	  */
	if (shouldFlipDims)
	{
		int tempWidth = dm.dmPelsWidth;
		dm.dmPelsWidth = dm.dmPelsHeight;
		dm.dmPelsHeight = tempWidth;
	}
	dm.dmDisplayOrientation = requestedRotation;
	dm.dmFields = DM_DISPLAYORIENTATION | DM_PELSWIDTH | DM_PELSHEIGHT | DM_BITSPERPEL | DM_DISPLAYFREQUENCY;
	
	long result = ChangeDisplaySettings(&dm, 0); 
	if(result == DISP_CHANGE_SUCCESSFUL)
	{
		return SCREEN_MODE_NOERROR;
	}
	return SCREEN_MODE_ERROR;
}

/*
 * Class:     com_jogamp_newt_impl_windows_WindowsWindow
 * Method:    initIDs0
 * Signature: ()Z
 */
JNIEXPORT jboolean JNICALL Java_com_jogamp_newt_impl_windows_WindowsWindow_initIDs0
  (JNIEnv *env, jclass clazz)
{
    if(NULL==pointClz) {
        jclass c = (*env)->FindClass(env, ClazzNamePoint);
        if(NULL==c) {
            _FatalError(env, "NEWT WindowsWindows: can't find %s", ClazzNamePoint);
        }
        pointClz = (jclass)(*env)->NewGlobalRef(env, c);
        (*env)->DeleteLocalRef(env, c);
        if(NULL==pointClz) {
            _FatalError(env, "NEWT WindowsWindows: can't use %s", ClazzNamePoint);
        }
        pointCstr = (*env)->GetMethodID(env, pointClz, ClazzAnyCstrName, ClazzNamePointCstrSignature);
        if(NULL==pointCstr) {
            _FatalError(env, "NEWT WindowsWindows: can't fetch %s.%s %s",
                ClazzNamePoint, ClazzAnyCstrName, ClazzNamePointCstrSignature);
        }
    }

    insetsChangedID = (*env)->GetMethodID(env, clazz, "insetsChanged", "(IIII)V");
    sizeChangedID = (*env)->GetMethodID(env, clazz, "sizeChanged", "(IIZ)V");
    positionChangedID = (*env)->GetMethodID(env, clazz, "positionChanged", "(II)V");
    focusChangedID = (*env)->GetMethodID(env, clazz, "focusChanged", "(Z)V");
    visibleChangedID = (*env)->GetMethodID(env, clazz, "visibleChanged", "(Z)V");
    windowDestroyNotifyID    = (*env)->GetMethodID(env, clazz, "windowDestroyNotify", "()V");
    windowDestroyedID = (*env)->GetMethodID(env, clazz, "windowDestroyed", "()V");
    windowRepaintID = (*env)->GetMethodID(env, clazz, "windowRepaint", "(IIII)V");
    enqueueMouseEventID = (*env)->GetMethodID(env, clazz, "enqueueMouseEvent", "(ZIIIIII)V");
    sendMouseEventID = (*env)->GetMethodID(env, clazz, "sendMouseEvent", "(IIIIII)V");
    enqueueKeyEventID = (*env)->GetMethodID(env, clazz, "enqueueKeyEvent", "(ZIIIC)V");
    sendKeyEventID = (*env)->GetMethodID(env, clazz, "sendKeyEvent", "(IIIC)V");
    enqueueRequestFocusID = (*env)->GetMethodID(env, clazz, "enqueueRequestFocus", "(Z)V");
    focusActionID = (*env)->GetMethodID(env, clazz, "focusAction", "()Z");

    if (insetsChangedID == NULL ||
        sizeChangedID == NULL ||
        positionChangedID == NULL ||
        focusChangedID == NULL ||
        visibleChangedID == NULL ||
        windowDestroyNotifyID == NULL ||
        windowDestroyedID == NULL ||
        windowRepaintID == NULL ||
        enqueueMouseEventID == NULL ||
        sendMouseEventID == NULL ||
        enqueueKeyEventID == NULL ||
        sendKeyEventID == NULL ||
        focusActionID == NULL ||
        enqueueRequestFocusID == NULL) {
        return JNI_FALSE;
    }
    BuildDynamicKeyMapTable();
    return JNI_TRUE;
}

/*
 * Class:     com_jogamp_newt_impl_windows_WindowsWindow
 * Method:    CreateWindow
 * Signature: (JILjava/lang/String;JJZIIII)J
 */
JNIEXPORT jlong JNICALL Java_com_jogamp_newt_impl_windows_WindowsWindow_CreateWindow0
  (JNIEnv *env, jobject obj, jlong parent, jint wndClassAtom, jstring jWndName, jlong hInstance, jlong visualID,
        jboolean bIsUndecorated,
        jint jx, jint jy, jint defaultWidth, jint defaultHeight)
{
    HWND parentWindow = (HWND) (intptr_t) parent;
    const TCHAR* wndName = NULL;
    DWORD windowStyle = WS_CLIPSIBLINGS | WS_CLIPCHILDREN | WS_VISIBLE | WS_TABSTOP;
    int x=(int)jx, y=(int)jy;
    int width=(int)defaultWidth, height=(int)defaultHeight;
    HWND window = NULL;

#ifdef UNICODE
    wndName = NewtCommon_GetNullTerminatedStringChars(env, jWndName);
#else
    wndName = (*env)->GetStringUTFChars(env, jWndName, NULL);
#endif

    if(NULL!=parentWindow) {
        if (!IsWindow(parentWindow)) {
            DBG_PRINT("*** WindowsWindow: CreateWindow failure: Passed parentWindow %p is invalid\n", parentWindow);
            return 0;
        }
        windowStyle |= WS_CHILD ;
    } else if (bIsUndecorated) {
        windowStyle |= WS_POPUP | WS_SYSMENU | WS_MAXIMIZEBOX | WS_MINIMIZEBOX;
    } else {
        windowStyle |= WS_OVERLAPPEDWINDOW;
        x = CW_USEDEFAULT;
        y = 0;
    }

    (void) visualID; // FIXME: use the visualID ..

    window = CreateWindow(MAKEINTATOM(wndClassAtom), wndName, windowStyle,
                          x, y, width, height,
                          parentWindow, NULL,
                          (HINSTANCE) (intptr_t) hInstance,
                          NULL);

    DBG_PRINT("*** WindowsWindow: CreateWindow thread 0xX, parent %p, window %p, %d/%d %dx%d\n", 
        (int)GetCurrentThreadId(), parentWindow, window, x, y, width, height);

    if (NULL == window) {
        int lastError = (int) GetLastError();
        DBG_PRINT("*** WindowsWindow: CreateWindow failure: 0x%X %d\n", lastError, lastError);
        return 0;
    } else {
        WindowUserData * wud = (WindowUserData *) malloc(sizeof(WindowUserData));
        wud->jinstance = (*env)->NewGlobalRef(env, obj);
        wud->jenv = env;
#if !defined(__MINGW64__) && ( defined(UNDER_CE) || _MSC_VER <= 1200 )
        SetWindowLong(window, GWL_USERDATA, (intptr_t) wud);
#else
        SetWindowLongPtr(window, GWLP_USERDATA, (intptr_t) wud);
#endif

        UpdateInsets(env, obj, window);
    }

#ifdef UNICODE
    free((void*) wndName);
#else
    (*env)->ReleaseStringUTFChars(env, jWndName, wndName);
#endif


    return (jlong) (intptr_t) window;
}

/*
 * Class:     com_jogamp_newt_impl_windows_WindowsWindow
 * Method:    DestroyWindow
 * Signature: (J)V
 */
JNIEXPORT void JNICALL Java_com_jogamp_newt_impl_windows_WindowsWindow_DestroyWindow0
  (JNIEnv *env, jobject obj, jlong window)
{
    DBG_PRINT("*** WindowsWindow: DestroyWindow thread 0x%X, window %p\n", (int)GetCurrentThreadId(), window);
    DestroyWindow((HWND) (intptr_t) window);
}

/*
 * Class:     com_jogamp_newt_impl_windows_WindowsWindow
 * Method:    GetDC
 * Signature: (J)J
 */
JNIEXPORT jlong JNICALL Java_com_jogamp_newt_impl_windows_WindowsWindow_GetDC0
  (JNIEnv *env, jobject obj, jlong window)
{
    return (jlong) (intptr_t) GetDC((HWND) (intptr_t) window);
}

/*
 * Class:     com_jogamp_newt_impl_windows_WindowsWindow
 * Method:    ReleaseDC
 * Signature: (JJ)V
 */
JNIEXPORT void JNICALL Java_com_jogamp_newt_impl_windows_WindowsWindow_ReleaseDC0
  (JNIEnv *env, jobject obj, jlong window, jlong dc)
{
    ReleaseDC((HWND) (intptr_t) window, (HDC) (intptr_t) dc);
}

/*
 * Class:     com_jogamp_newt_impl_windows_WindowsWindow
 * Method:    MonitorFromWindow
 * Signature: (J)J
 */
JNIEXPORT jlong JNICALL Java_com_jogamp_newt_impl_windows_WindowsWindow_MonitorFromWindow0
  (JNIEnv *env, jobject obj, jlong window)
{
    #if (_WIN32_WINNT >= 0x0500 || _WIN32_WINDOWS >= 0x0410 || WINVER >= 0x0500) && !defined(_WIN32_WCE)
        return (jlong) (intptr_t) MonitorFromWindow((HWND) (intptr_t) window, MONITOR_DEFAULTTOPRIMARY);
    #else
        return 0;
    #endif
}

/***
 * returns bits: 1: size change, 2: pos change
 */
int NewtWindow_setVisiblePosSize(JNIEnv *env, jobject obj, HWND hwnd, jboolean top, jboolean visible, 
                                 int x, int y, int width, int height)
{
    UINT flags;
    HWND hWndInsertAfter;
    BOOL bRes;
    int iRes=0;
    int wwidth = width; // final window width
    int wheight = height; // final window height
    
    DBG_PRINT("*** WindowsWindow: NewtWindow_setVisiblePosSize %d/%d %dx%d, top %d, visible %d\n", 
        x, y, width, height, (int)top, (int)visible);

    if(JNI_TRUE == visible) {
        flags = SWP_SHOWWINDOW;
    } else {
        flags = SWP_NOACTIVATE | SWP_NOZORDER;
    }

    if(0>x || 0>y ) {
        flags |= SWP_NOMOVE;
    } else {
        iRes |= 2;
    }
    if(0>=width || 0>=height ) {
        flags |= SWP_NOSIZE;
    } else {
        iRes |= 1;
    }

    if(JNI_TRUE == top) {
        hWndInsertAfter = HWND_TOPMOST;
        if ( 0 == ( flags & SWP_NOSIZE ) ) {

            // since width, height are the size of the client area, we need to add insets
            RECT *pInsets = UpdateInsets(env, obj, hwnd);

            wwidth += pInsets->left + pInsets->right;
            wheight += pInsets->top + pInsets->bottom;
        }
        DBG_PRINT("*** WindowsWindow: NewtWindow_setVisiblePosSize top size w/ insets: %d/%d %dx%d\n", x, y, wwidth, wheight);
    } else {
        hWndInsertAfter = HWND_TOP;
        DBG_PRINT("*** WindowsWindow: NewtWindow_setVisiblePosSize client size: %d/%d %dx%d\n", x, y, wwidth, wheight);
    }

    SetWindowPos(hwnd, hWndInsertAfter, x, y, wwidth, wheight, flags);

    InvalidateRect(hwnd, NULL, TRUE);
    UpdateWindow(hwnd);

    // we report back the size of client area
    (*env)->CallVoidMethod(env, obj, sizeChangedID, (jint) width, (jint) height, JNI_FALSE);

    return iRes;
}

/*
 * Class:     com_jogamp_newt_impl_windows_WindowsWindow
 * Method:    setVisible0
 * Signature: (JZ)V
 */
JNIEXPORT void JNICALL Java_com_jogamp_newt_impl_windows_WindowsWindow_setVisible0
  (JNIEnv *env, jobject obj, jlong window, jboolean visible, jboolean top, jint x, jint y, jint width, jint height)
{
    HWND hwnd = (HWND) (intptr_t) window;
    DBG_PRINT("*** WindowsWindow: setVisible window %p, visible: %d, top %d, %d/%d %dx%d\n", 
        hwnd, (int)visible, (int)top, x, y, width, height);
    if (visible) {
        NewtWindow_setVisiblePosSize(env, obj, hwnd, top, visible, x, y, width, height);
        ShowWindow(hwnd, SW_SHOW);
    } else {
        ShowWindow(hwnd, SW_HIDE);
    }
}

/*
 * Class:     com_jogamp_newt_impl_windows_WindowsWindow
 * Method:    reconfigureWindow0
 * Signature: (JIIIIZZII)V
 */
JNIEXPORT void JNICALL Java_com_jogamp_newt_impl_windows_WindowsWindow_reconfigureWindow0
  (JNIEnv *env, jobject obj, jlong parent, jlong window, jint x, jint y, jint width, jint height, 
   jboolean visible, jboolean parentChange, jint fullScreenChange, jint decorationChange)
{
    HWND hwndP = (HWND) (intptr_t) parent;
    HWND hwnd = (HWND) (intptr_t) window;
    DWORD windowStyle = WS_CLIPSIBLINGS | WS_CLIPCHILDREN ;
    BOOL styleChange = ( 0 != decorationChange || 0 != fullScreenChange || JNI_TRUE == parentChange ) ? TRUE : FALSE ;
    UINT flags = SWP_SHOWWINDOW;
    HWND hWndInsertAfter;

    DBG_PRINT("*** WindowsWindow: reconfigureWindow0 parent %p, window %p, %d/%d %dx%d, parentChange %d, fullScreenChange %d, visible %d, decorationChange %d -> styleChange %d\n", 
        parent, window, x, y, width, height, parentChange, fullScreenChange, visible, decorationChange, styleChange);

    if (!IsWindow(hwnd)) {
        DBG_PRINT("*** WindowsWindow: reconfigureWindow0 failure: Passed window %p is invalid\n", (void*)hwnd);
        return;
    }

    if (NULL!=hwndP && !IsWindow(hwndP)) {
        DBG_PRINT("*** WindowsWindow: reconfigureWindow0 failure: Passed parent window %p is invalid\n", (void*)hwndP);
        return;
    }

    if(JNI_TRUE == visible) {
        windowStyle |= WS_VISIBLE ;
    }

    // order of call sequence: (MS documentation)
    //    TOP:  SetParent(.., NULL); Clear WS_CHILD [, Set WS_POPUP]
    //  CHILD:  Set WS_CHILD [, Clear WS_POPUP]; SetParent(.., PARENT) 
    //
    if ( JNI_TRUE == parentChange && NULL == hwndP ) {
        SetParent(hwnd, NULL);
    }

    if ( styleChange ) {
        if(NULL!=hwndP) {
            windowStyle |= WS_CHILD ;
        } else if ( decorationChange < 0 || 0 < fullScreenChange ) {
            windowStyle |= WS_POPUP | WS_SYSMENU | WS_MAXIMIZEBOX | WS_MINIMIZEBOX;
        } else {
            windowStyle |= WS_OVERLAPPEDWINDOW;
        }
        SetWindowLong(hwnd, GWL_STYLE, windowStyle);
        SetWindowPos(hwnd, 0, 0, 0, 0, 0, SWP_FRAMECHANGED | SWP_NOSIZE | SWP_NOMOVE | SWP_NOACTIVATE | SWP_NOZORDER );
    }

    if ( JNI_TRUE == parentChange && NULL != hwndP ) {
        SetParent(hwnd, hwndP );
    }

<<<<<<< HEAD
    DBG_PRINT("*** WindowsWindow: reparentWindow.X\n");
}

#define FULLSCREEN_NOERROR 0
#define FULLSCREEN_ERROR 1

static int NewtWindows_setFullScreen(jboolean fullscreen)
{
	int flags = 0;
	DEVMODE dm;
    // initialize the DEVMODE structure
    ZeroMemory(&dm, sizeof(dm));
    dm.dmSize = sizeof(dm);

	if (0 == EnumDisplaySettings(NULL /*current display device*/, ENUM_CURRENT_SETTINGS, &dm))
	{
		return FULLSCREEN_ERROR;
	}
	
	if(fullscreen == JNI_TRUE)
	{
		flags = CDS_FULLSCREEN; //set fullscreen temporary
	}	
	else
	{
		flags = CDS_RESET; // reset to registery values
	}
	long result = ChangeDisplaySettings(&dm, flags); 
	if(result == DISP_CHANGE_SUCCESSFUL)
	{
		return FULLSCREEN_NOERROR;
	}
	return FULLSCREEN_ERROR;
}

/*
 * Class:     com_jogamp_newt_impl_windows_WindowsWindow
 * Method:    reconfigureWindow0
 * Signature: (JIIIIZ)V
 */
JNIEXPORT void JNICALL Java_com_jogamp_newt_impl_windows_WindowsWindow_reconfigureWindow0
  (JNIEnv *env, jobject obj, jlong parent, jlong window, jint x, jint y, jint width, jint height, jboolean bIsUndecorated, jboolean isFullscreen)
{
    UINT flags;
    HWND hwndP = (HWND) (intptr_t) parent;
    HWND hwnd = (HWND) (intptr_t) window;
    HWND hWndInsertAfter;
    BOOL isVisible = IsWindowVisible(hwnd);

    DBG_PRINT("*** WindowsWindow: reconfigureWindow0.1 parent %p, window %p, %d/%d %dx%d undeco %d visible\n", 
        parent, window, x, y, width, height, bIsUndecorated, isVisible);

	if(isFullscreen == JNI_FALSE)
	{
		NewtWindows_setFullScreen(isFullscreen);
	}
    NewtWindows_reparentWindow(env, obj, hwndP, hwnd, FALSE, x, y, width, height, bIsUndecorated);
	
	if(isFullscreen == JNI_TRUE)
	{
		NewtWindows_setFullScreen(isFullscreen);
	}
    
	if ( NULL == hwndP ) {
        flags = SWP_SHOWWINDOW;
        hWndInsertAfter = HWND_TOPMOST;
    } else {
        flags = SWP_NOACTIVATE | SWP_NOZORDER;
        hWndInsertAfter = 0;
    }
    SetWindowPos(hwnd, hWndInsertAfter, x, y, width, height, flags);
=======
    NewtWindow_setVisiblePosSize(env, obj, hwnd, (NULL == hwndP) ? JNI_TRUE : JNI_FALSE /* top */, visible,
                                 x, y, width, height);
>>>>>>> 18bf27fa

    DBG_PRINT("*** WindowsWindow: reconfigureWindow0.X\n");
}

/*
 * Class:     com_jogamp_newt_impl_windows_WindowsWindow
 * Method:    setTitle
 * Signature: (JLjava/lang/String;)V
 */
JNIEXPORT void JNICALL Java_com_jogamp_newt_impl_windows_WindowsWindow_setTitle0
  (JNIEnv *env, jclass clazz, jlong window, jstring title)
{
    HWND hwnd = (HWND) (intptr_t) window;
    if (title != NULL) {
        jchar *titleString = NewtCommon_GetNullTerminatedStringChars(env, title);
        if (titleString != NULL) {
            SetWindowTextW(hwnd, titleString);
            free(titleString);
        }
    }
}

/*
 * Class:     com_jogamp_newt_impl_windows_WindowsWindow
 * Method:    requestFocus
 * Signature: (JZ)V
 */
JNIEXPORT void JNICALL Java_com_jogamp_newt_impl_windows_WindowsWindow_requestFocus0
  (JNIEnv *env, jobject obj, jlong window, jboolean force)
{
    DBG_PRINT("*** WindowsWindow: RequestFocus0\n");
    NewtWindows_requestFocus ( env, obj, (HWND) (intptr_t) window, force) ;
}

/*
 * Class:     com_jogamp_newt_impl_windows_WindowsWindows
 * Method:    getRelativeLocation0
 * Signature: (JJII)Ljavax/media/nativewindow/util/Point;
 */
JNIEXPORT jobject JNICALL Java_com_jogamp_newt_impl_windows_WindowsWindow_getRelativeLocation0
  (JNIEnv *env, jobject obj, jlong jsrc_win, jlong jdest_win, jint src_x, jint src_y)
{
    HWND src_win = (HWND) (intptr_t) jsrc_win;
    HWND dest_win = (HWND) (intptr_t) jdest_win;
    POINT dest = { src_x, src_y } ;
    int res;

    res = MapWindowPoints(src_win, dest_win, &dest, 1);

    DBG_PRINT("*** WindowsWindow: getRelativeLocation0: %p %d/%d -> %p %d/%d - ok: %d\n",
        (void*)src_win, src_x, src_y, (void*)dest_win, (int)dest.x, (int)dest.y, res);

    return (*env)->NewObject(env, pointClz, pointCstr, (jint)dest.x, (jint)dest.y);
}
<|MERGE_RESOLUTION|>--- conflicted
+++ resolved
@@ -1623,67 +1623,6 @@
     }
 }
 
-/*
- * Class:     com_jogamp_newt_impl_windows_WindowsWindow
- * Method:    reconfigureWindow0
- * Signature: (JIIIIZZII)V
- */
-JNIEXPORT void JNICALL Java_com_jogamp_newt_impl_windows_WindowsWindow_reconfigureWindow0
-  (JNIEnv *env, jobject obj, jlong parent, jlong window, jint x, jint y, jint width, jint height, 
-   jboolean visible, jboolean parentChange, jint fullScreenChange, jint decorationChange)
-{
-    HWND hwndP = (HWND) (intptr_t) parent;
-    HWND hwnd = (HWND) (intptr_t) window;
-    DWORD windowStyle = WS_CLIPSIBLINGS | WS_CLIPCHILDREN ;
-    BOOL styleChange = ( 0 != decorationChange || 0 != fullScreenChange || JNI_TRUE == parentChange ) ? TRUE : FALSE ;
-    UINT flags = SWP_SHOWWINDOW;
-    HWND hWndInsertAfter;
-
-    DBG_PRINT("*** WindowsWindow: reconfigureWindow0 parent %p, window %p, %d/%d %dx%d, parentChange %d, fullScreenChange %d, visible %d, decorationChange %d -> styleChange %d\n", 
-        parent, window, x, y, width, height, parentChange, fullScreenChange, visible, decorationChange, styleChange);
-
-    if (!IsWindow(hwnd)) {
-        DBG_PRINT("*** WindowsWindow: reconfigureWindow0 failure: Passed window %p is invalid\n", (void*)hwnd);
-        return;
-    }
-
-    if (NULL!=hwndP && !IsWindow(hwndP)) {
-        DBG_PRINT("*** WindowsWindow: reconfigureWindow0 failure: Passed parent window %p is invalid\n", (void*)hwndP);
-        return;
-    }
-
-    if(JNI_TRUE == visible) {
-        windowStyle |= WS_VISIBLE ;
-    }
-
-    // order of call sequence: (MS documentation)
-    //    TOP:  SetParent(.., NULL); Clear WS_CHILD [, Set WS_POPUP]
-    //  CHILD:  Set WS_CHILD [, Clear WS_POPUP]; SetParent(.., PARENT) 
-    //
-    if ( JNI_TRUE == parentChange && NULL == hwndP ) {
-        SetParent(hwnd, NULL);
-    }
-
-    if ( styleChange ) {
-        if(NULL!=hwndP) {
-            windowStyle |= WS_CHILD ;
-        } else if ( decorationChange < 0 || 0 < fullScreenChange ) {
-            windowStyle |= WS_POPUP | WS_SYSMENU | WS_MAXIMIZEBOX | WS_MINIMIZEBOX;
-        } else {
-            windowStyle |= WS_OVERLAPPEDWINDOW;
-        }
-        SetWindowLong(hwnd, GWL_STYLE, windowStyle);
-        SetWindowPos(hwnd, 0, 0, 0, 0, 0, SWP_FRAMECHANGED | SWP_NOSIZE | SWP_NOMOVE | SWP_NOACTIVATE | SWP_NOZORDER );
-    }
-
-    if ( JNI_TRUE == parentChange && NULL != hwndP ) {
-        SetParent(hwnd, hwndP );
-    }
-
-<<<<<<< HEAD
-    DBG_PRINT("*** WindowsWindow: reparentWindow.X\n");
-}
-
 #define FULLSCREEN_NOERROR 0
 #define FULLSCREEN_ERROR 1
 
@@ -1719,43 +1658,72 @@
 /*
  * Class:     com_jogamp_newt_impl_windows_WindowsWindow
  * Method:    reconfigureWindow0
- * Signature: (JIIIIZ)V
+ * Signature: (JIIIIZZII)V
  */
 JNIEXPORT void JNICALL Java_com_jogamp_newt_impl_windows_WindowsWindow_reconfigureWindow0
-  (JNIEnv *env, jobject obj, jlong parent, jlong window, jint x, jint y, jint width, jint height, jboolean bIsUndecorated, jboolean isFullscreen)
-{
-    UINT flags;
+  (JNIEnv *env, jobject obj, jlong parent, jlong window, jint x, jint y, jint width, jint height, 
+   jboolean visible, jboolean parentChange, jint fullScreenChange, jint decorationChange)
+{
     HWND hwndP = (HWND) (intptr_t) parent;
     HWND hwnd = (HWND) (intptr_t) window;
+    DWORD windowStyle = WS_CLIPSIBLINGS | WS_CLIPCHILDREN ;
+    BOOL styleChange = ( 0 != decorationChange || 0 != fullScreenChange || JNI_TRUE == parentChange ) ? TRUE : FALSE ;
+    UINT flags = SWP_SHOWWINDOW;
     HWND hWndInsertAfter;
-    BOOL isVisible = IsWindowVisible(hwnd);
-
-    DBG_PRINT("*** WindowsWindow: reconfigureWindow0.1 parent %p, window %p, %d/%d %dx%d undeco %d visible\n", 
-        parent, window, x, y, width, height, bIsUndecorated, isVisible);
-
-	if(isFullscreen == JNI_FALSE)
+
+    DBG_PRINT("*** WindowsWindow: reconfigureWindow0 parent %p, window %p, %d/%d %dx%d, parentChange %d, fullScreenChange %d, visible %d, decorationChange %d -> styleChange %d\n", 
+        parent, window, x, y, width, height, parentChange, fullScreenChange, visible, decorationChange, styleChange);
+
+    if (!IsWindow(hwnd)) {
+        DBG_PRINT("*** WindowsWindow: reconfigureWindow0 failure: Passed window %p is invalid\n", (void*)hwnd);
+        return;
+    }
+
+    if (NULL!=hwndP && !IsWindow(hwndP)) {
+        DBG_PRINT("*** WindowsWindow: reconfigureWindow0 failure: Passed parent window %p is invalid\n", (void*)hwndP);
+        return;
+    }
+
+    if(JNI_TRUE == visible) {
+        windowStyle |= WS_VISIBLE ;
+    }
+	
+	if(fullScreenChange < 0)
 	{
-		NewtWindows_setFullScreen(isFullscreen);
+		NewtWindows_setFullScreen(JNI_FALSE);
 	}
-    NewtWindows_reparentWindow(env, obj, hwndP, hwnd, FALSE, x, y, width, height, bIsUndecorated);
+
+    // order of call sequence: (MS documentation)
+    //    TOP:  SetParent(.., NULL); Clear WS_CHILD [, Set WS_POPUP]
+    //  CHILD:  Set WS_CHILD [, Clear WS_POPUP]; SetParent(.., PARENT) 
+    //
+    if ( JNI_TRUE == parentChange && NULL == hwndP ) {
+        SetParent(hwnd, NULL);
+    }
 	
-	if(isFullscreen == JNI_TRUE)
+	if(fullScreenChange > 0)
 	{
-		NewtWindows_setFullScreen(isFullscreen);
+		NewtWindows_setFullScreen(JNI_TRUE);
 	}
-    
-	if ( NULL == hwndP ) {
-        flags = SWP_SHOWWINDOW;
-        hWndInsertAfter = HWND_TOPMOST;
-    } else {
-        flags = SWP_NOACTIVATE | SWP_NOZORDER;
-        hWndInsertAfter = 0;
-    }
-    SetWindowPos(hwnd, hWndInsertAfter, x, y, width, height, flags);
-=======
+
+    if ( styleChange ) {
+        if(NULL!=hwndP) {
+            windowStyle |= WS_CHILD ;
+        } else if ( decorationChange < 0 || 0 < fullScreenChange ) {
+            windowStyle |= WS_POPUP | WS_SYSMENU | WS_MAXIMIZEBOX | WS_MINIMIZEBOX;
+        } else {
+            windowStyle |= WS_OVERLAPPEDWINDOW;
+        }
+        SetWindowLong(hwnd, GWL_STYLE, windowStyle);
+        SetWindowPos(hwnd, 0, 0, 0, 0, 0, SWP_FRAMECHANGED | SWP_NOSIZE | SWP_NOMOVE | SWP_NOACTIVATE | SWP_NOZORDER );
+    }
+
+    if ( JNI_TRUE == parentChange && NULL != hwndP ) {
+        SetParent(hwnd, hwndP );
+    }
+
     NewtWindow_setVisiblePosSize(env, obj, hwnd, (NULL == hwndP) ? JNI_TRUE : JNI_FALSE /* top */, visible,
                                  x, y, width, height);
->>>>>>> 18bf27fa
 
     DBG_PRINT("*** WindowsWindow: reconfigureWindow0.X\n");
 }
