/**
 * Copyright 2011 JogAmp Community. All rights reserved.
 *
 * Redistribution and use in source and binary forms, with or without modification, are
 * permitted provided that the following conditions are met:
 * 
 *    1. Redistributions of source code must retain the above copyright notice, this list of
 *       conditions and the following disclaimer.
 * 
 *    2. Redistributions in binary form must reproduce the above copyright notice, this list
 *       of conditions and the following disclaimer in the documentation and/or other materials
 *       provided with the distribution.
 * 
 * THIS SOFTWARE IS PROVIDED BY JogAmp Community ``AS IS'' AND ANY EXPRESS OR IMPLIED
 * WARRANTIES, INCLUDING, BUT NOT LIMITED TO, THE IMPLIED WARRANTIES OF MERCHANTABILITY AND
 * FITNESS FOR A PARTICULAR PURPOSE ARE DISCLAIMED. IN NO EVENT SHALL JogAmp Community OR
 * CONTRIBUTORS BE LIABLE FOR ANY DIRECT, INDIRECT, INCIDENTAL, SPECIAL, EXEMPLARY, OR
 * CONSEQUENTIAL DAMAGES (INCLUDING, BUT NOT LIMITED TO, PROCUREMENT OF SUBSTITUTE GOODS OR
 * SERVICES; LOSS OF USE, DATA, OR PROFITS; OR BUSINESS INTERRUPTION) HOWEVER CAUSED AND ON
 * ANY THEORY OF LIABILITY, WHETHER IN CONTRACT, STRICT LIABILITY, OR TORT (INCLUDING
 * NEGLIGENCE OR OTHERWISE) ARISING IN ANY WAY OUT OF THE USE OF THIS SOFTWARE, EVEN IF
 * ADVISED OF THE POSSIBILITY OF SUCH DAMAGE.
 * 
 * The views and conclusions contained in the software and documentation are those of the
 * authors and should not be interpreted as representing official policies, either expressed
 * or implied, of JogAmp Community.
 */
 
package jogamp.newt.driver.android.event;

import com.jogamp.common.os.AndroidVersion;
import com.jogamp.newt.Window;
import com.jogamp.newt.event.InputEvent;

public class AndroidNewtEventFactory {

    private static final String names[] = { "DOWN" , "UP" , "MOVE", "CANCEL" , "OUTSIDE",              // 0 -  4
                                            "POINTER_DOWN" , "POINTER_UP" , "HOVER_MOVE" , "SCROLL",   // 5 -  8
                                            "HOVER_ENTER", "HOVER_EXIT"                                // 0 - 10
                                          };
    
    /** API Level 12: {@link android.view.MotionEvent#ACTION_SCROLL} = {@value} */
    private static final int ACTION_SCROLL = 8;
    
    private static final short aMotionEventType2Newt(int aType) {
        switch( aType ) {
            case android.view.MotionEvent.ACTION_DOWN: 
                return com.jogamp.newt.event.MouseEvent.EVENT_MOUSE_PRESSED; 
            case android.view.MotionEvent.ACTION_UP: 
                return com.jogamp.newt.event.MouseEvent.EVENT_MOUSE_RELEASED; 
            case android.view.MotionEvent.ACTION_MOVE: 
                return com.jogamp.newt.event.MouseEvent.EVENT_MOUSE_DRAGGED; 
            case android.view.MotionEvent.ACTION_CANCEL: 
                return com.jogamp.newt.event.MouseEvent.EVENT_MOUSE_RELEASED; 
            case android.view.MotionEvent.ACTION_OUTSIDE: 
                return com.jogamp.newt.event.MouseEvent.EVENT_MOUSE_MOVED; 
            case android.view.MotionEvent.ACTION_POINTER_DOWN: 
                return com.jogamp.newt.event.MouseEvent.EVENT_MOUSE_PRESSED; 
            case android.view.MotionEvent.ACTION_POINTER_UP: 
                return com.jogamp.newt.event.MouseEvent.EVENT_MOUSE_RELEASED; 
            // case ACTION_HOVER_MOVE
            case ACTION_SCROLL:  // API Level 12 !
                return com.jogamp.newt.event.MouseEvent.EVENT_MOUSE_WHEEL_MOVED; 
            // case ACTION_HOVER_ENTER
            // case ACTION_HOVER_EXIT
        }
        return (short)0;
    }
    
    private static final short aAccessibilityEventType2Newt(int aType) {
        switch( aType ) {
            case android.view.accessibility.AccessibilityEvent.TYPE_VIEW_FOCUSED: 
                return com.jogamp.newt.event.WindowEvent.EVENT_WINDOW_GAINED_FOCUS;
        }
        return (short)0;
    }

    private static final short aKeyEventType2NewtEventType(int androidKeyAction) {
        switch(androidKeyAction) {
            case android.view.KeyEvent.ACTION_DOWN: 
            case android.view.KeyEvent.ACTION_MULTIPLE:
                return com.jogamp.newt.event.KeyEvent.EVENT_KEY_PRESSED;
            case android.view.KeyEvent.ACTION_UP:
                return com.jogamp.newt.event.KeyEvent.EVENT_KEY_RELEASED;
        }
        return (short)0;
    }
    
    private static final short aKeyCode2NewtKeyCode(int androidKeyCode) {
        if(android.view.KeyEvent.KEYCODE_0 <= androidKeyCode && androidKeyCode <= android.view.KeyEvent.KEYCODE_9) {
            return (short) ( com.jogamp.newt.event.KeyEvent.VK_0 + ( androidKeyCode - android.view.KeyEvent.KEYCODE_0 ) ); 
        }
        if(android.view.KeyEvent.KEYCODE_A <= androidKeyCode && androidKeyCode <= android.view.KeyEvent.KEYCODE_Z) {
            return (short) ( com.jogamp.newt.event.KeyEvent.VK_A + ( androidKeyCode - android.view.KeyEvent.KEYCODE_A ) ); 
        }
        if(android.view.KeyEvent.KEYCODE_F1 <= androidKeyCode && androidKeyCode <= android.view.KeyEvent.KEYCODE_F12) {
            return (short) ( com.jogamp.newt.event.KeyEvent.VK_F1 + ( androidKeyCode - android.view.KeyEvent.KEYCODE_F1 ) ); 
        }
        if(android.view.KeyEvent.KEYCODE_NUMPAD_0 <= androidKeyCode && androidKeyCode <= android.view.KeyEvent.KEYCODE_NUMPAD_9) {
            return (short) ( com.jogamp.newt.event.KeyEvent.VK_NUMPAD0 + ( androidKeyCode - android.view.KeyEvent.KEYCODE_NUMPAD_0 ) ); 
        }           
        switch(androidKeyCode) {
            case android.view.KeyEvent.KEYCODE_COMMA: return com.jogamp.newt.event.KeyEvent.VK_COMMA; 
            case android.view.KeyEvent.KEYCODE_PERIOD: return com.jogamp.newt.event.KeyEvent.VK_PERIOD;
            case android.view.KeyEvent.KEYCODE_ALT_LEFT: return com.jogamp.newt.event.KeyEvent.VK_ALT;
            case android.view.KeyEvent.KEYCODE_ALT_RIGHT: return com.jogamp.newt.event.KeyEvent.VK_ALT_GRAPH;
            case android.view.KeyEvent.KEYCODE_SHIFT_LEFT: return com.jogamp.newt.event.KeyEvent.VK_SHIFT;
            case android.view.KeyEvent.KEYCODE_SHIFT_RIGHT: return com.jogamp.newt.event.KeyEvent.VK_SHIFT;
            case android.view.KeyEvent.KEYCODE_TAB: return com.jogamp.newt.event.KeyEvent.VK_TAB;
            case android.view.KeyEvent.KEYCODE_SPACE: return com.jogamp.newt.event.KeyEvent.VK_SPACE;
            case android.view.KeyEvent.KEYCODE_ENTER: return com.jogamp.newt.event.KeyEvent.VK_ENTER;
            case android.view.KeyEvent.KEYCODE_DEL: return com.jogamp.newt.event.KeyEvent.VK_DELETE;
            case android.view.KeyEvent.KEYCODE_MINUS: return com.jogamp.newt.event.KeyEvent.VK_MINUS;
            case android.view.KeyEvent.KEYCODE_EQUALS: return com.jogamp.newt.event.KeyEvent.VK_EQUALS;
            case android.view.KeyEvent.KEYCODE_LEFT_BRACKET: return com.jogamp.newt.event.KeyEvent.VK_LEFT_PARENTHESIS;
            case android.view.KeyEvent.KEYCODE_RIGHT_BRACKET: return com.jogamp.newt.event.KeyEvent.VK_RIGHT_PARENTHESIS;
            case android.view.KeyEvent.KEYCODE_BACKSLASH: return com.jogamp.newt.event.KeyEvent.VK_BACK_SLASH;
            case android.view.KeyEvent.KEYCODE_SEMICOLON: return com.jogamp.newt.event.KeyEvent.VK_SEMICOLON;
            // case android.view.KeyEvent.KEYCODE_APOSTROPHE: ??
            case android.view.KeyEvent.KEYCODE_SLASH: return com.jogamp.newt.event.KeyEvent.VK_SLASH;
            case android.view.KeyEvent.KEYCODE_AT: return com.jogamp.newt.event.KeyEvent.VK_AT;
            // case android.view.KeyEvent.KEYCODE_MUTE: ??
            case android.view.KeyEvent.KEYCODE_PAGE_UP: return com.jogamp.newt.event.KeyEvent.VK_PAGE_UP;
            case android.view.KeyEvent.KEYCODE_PAGE_DOWN: return com.jogamp.newt.event.KeyEvent.VK_PAGE_DOWN;
            // case android.view.KeyEvent.KEYCODE_HOME: return com.jogamp.newt.event.KeyEvent.VK_HOME;
            // case android.view.KeyEvent.KEYCODE_BACK: return com.jogamp.newt.event.KeyEvent.VK_BACK_SPACE;
            case android.view.KeyEvent.KEYCODE_ESCAPE: return com.jogamp.newt.event.KeyEvent.VK_ESCAPE;
            case android.view.KeyEvent.KEYCODE_CTRL_LEFT: return com.jogamp.newt.event.KeyEvent.VK_CONTROL;
            case android.view.KeyEvent.KEYCODE_CTRL_RIGHT: return com.jogamp.newt.event.KeyEvent.VK_CONTROL; // ??
        }        
        return (short)0;
    }
    
    private static final int aKeyModifiers2Newt(int androidMods) {
        int newtMods = 0;
        if ((androidMods & android.view.KeyEvent.META_SYM_ON)   != 0)   newtMods |= com.jogamp.newt.event.InputEvent.META_MASK;
        if ((androidMods & android.view.KeyEvent.META_SHIFT_ON) != 0)   newtMods |= com.jogamp.newt.event.InputEvent.SHIFT_MASK;
        if ((androidMods & android.view.KeyEvent.META_ALT_ON)   != 0)   newtMods |= com.jogamp.newt.event.InputEvent.ALT_MASK;
        
        return newtMods;
    }
    
    private final NewtGestureListener gestureListener;
    private final android.view.GestureDetector gestureDetector;
    private final float touchSlop;
    
    public AndroidNewtEventFactory(android.content.Context context, android.os.Handler handler) {
        gestureListener = new NewtGestureListener();
        gestureDetector = new android.view.GestureDetector(context, gestureListener, handler, false /* ignoreMultitouch */);
        gestureDetector.setIsLongpressEnabled(false); // favor scroll event!
        final android.view.ViewConfiguration configuration = android.view.ViewConfiguration.get(context);
        touchSlop = configuration.getScaledTouchSlop();
    }
        
    public com.jogamp.newt.event.WindowEvent createWindowEvent(android.view.accessibility.AccessibilityEvent event, com.jogamp.newt.Window newtSource) {
        final int aType = event.getEventType();
        final short nType = aAccessibilityEventType2Newt(aType);
        
        if( (short)0 != nType) {
            return new com.jogamp.newt.event.WindowEvent(nType, ((null==newtSource)?null:(Object)newtSource), event.getEventTime());
        }
        return null; // no mapping ..
    }

    
    public com.jogamp.newt.event.KeyEvent createKeyEvent(int keyCode, android.view.KeyEvent event, com.jogamp.newt.Window newtSource) {
        final short type = aKeyEventType2NewtEventType(event.getAction());        
        if(Window.DEBUG_MOUSE_EVENT) {
            System.err.println("createKeyEvent: type 0x"+Integer.toHexString(type)+", keyCode 0x"+Integer.toHexString(keyCode)+", "+event);
        }
        if( (short)0 != type) {
            final short newtKeyCode = aKeyCode2NewtKeyCode(keyCode);
            if( (short)0 != newtKeyCode ) {
                final Object src = (null==newtSource)?null:(Object)newtSource;
                final long unixTime = System.currentTimeMillis() + ( event.getEventTime() - android.os.SystemClock.uptimeMillis() );
                final int newtMods = aKeyModifiers2Newt(event.getMetaState());
                
<<<<<<< HEAD
                return new com.jogamp.newt.event.KeyEvent(
                                    type, src, unixTime, newtMods, newtKeyCode, newtKeyCode, event.getDisplayLabel());
=======
                final com.jogamp.newt.event.KeyEvent ke1 = new com.jogamp.newt.event.KeyEvent(
                                    type, src, unixTime, newtMods, newtKeyCode, (char) event.getUnicodeChar());
                
                if( com.jogamp.newt.event.KeyEvent.EVENT_KEY_RELEASED == type ) {
                    return new com.jogamp.newt.event.KeyEvent[] { ke1,
                            new com.jogamp.newt.event.KeyEvent(
                                    com.jogamp.newt.event.KeyEvent.EVENT_KEY_TYPED,
                                    src, unixTime, newtMods, newtKeyCode, (char) event.getUnicodeChar()) };
                } else {
                    return new com.jogamp.newt.event.KeyEvent[] { ke1 };
                }
>>>>>>> c9a13b31
            }
        }
        return null;
    }

    private int gestureScrollPointerDown = 0;
    
    public com.jogamp.newt.event.MouseEvent[] createMouseEvents(boolean isOnTouchEvent, 
                                                                android.view.MotionEvent event, com.jogamp.newt.Window newtSource) {
        if(Window.DEBUG_MOUSE_EVENT) {
            System.err.println("createMouseEvent: "+toString(event));                               
        }

        //
        // Prefilter Android Event (Gesture, ..) and determine final type
        //
        final int aType;
        final short nType;
        float[] rotationXY = null;
        int rotationSource = 0; // 1 - Gesture, 2 - ACTION_SCROLL
        {                
            final int pointerCount = event.getPointerCount();
            final boolean gestureEvent = isOnTouchEvent && pointerCount>1 && gestureDetector.onTouchEvent(event);
            int _aType = 0xFFFFFFFF;
            if( gestureEvent ) {
                rotationXY = gestureListener.getScrollDistanceXY();
                if( null != rotationXY) {
                    final boolean skip = 0 == gestureScrollPointerDown; // skip 1st .. too bug distance
                    gestureScrollPointerDown = pointerCount;
                    if( skip ) {
                        if(Window.DEBUG_MOUSE_EVENT) {
                            System.err.println("createMouseEvent: GestureEvent Scroll Start - SKIP "+rotationXY[0]+"/"+rotationXY[1]+", gestureScrollPointerDown "+gestureScrollPointerDown);
                        }
                        return null;
                    }
                    _aType = ACTION_SCROLL; // 8
                    rotationSource = 1;
                } else {
                    throw new InternalError("Gesture Internal Error: consumed onTouchEvent, but no result (Scroll)");
                }
            }
            if( 0xFFFFFFFF == _aType ) {
                _aType = event.getActionMasked();
            }
            aType = _aType;
            nType = aMotionEventType2Newt(aType);
            
            //
            // Check whether events shall be skipped
            //
            if( !gestureEvent ) {
                // Scroll Gesture: Wait for all pointers up - ACTION_UP, ACTION_POINTER_UP
                if( 0 < gestureScrollPointerDown ) {
                    if( com.jogamp.newt.event.MouseEvent.EVENT_MOUSE_RELEASED == nType ) {
                        gestureScrollPointerDown--;
                    }
                    if(Window.DEBUG_MOUSE_EVENT) {
                        System.err.println("createMouseEvent: !GestureEvent SKIP gestureScrollPointerDown "+gestureScrollPointerDown);
                    }
                    return null;
                }
            }
        }
        
        if( (short)0 != nType ) {            
            final short clickCount = 1;
            int modifiers = 0;
            
            if( null == rotationXY && AndroidVersion.SDK_INT >= 12 && ACTION_SCROLL == aType ) { // API Level 12
                rotationXY = new float[] { event.getAxisValue(android.view.MotionEvent.AXIS_X),
                                           event.getAxisValue(android.view.MotionEvent.AXIS_Y) };
                rotationSource = 2;
            }
            
            final float rotation;
            if( null != rotationXY ) {
                final float _rotation;
                if( rotationXY[0]*rotationXY[0] > rotationXY[1]*rotationXY[1] ) {
                    // Horizontal
                    modifiers |= com.jogamp.newt.event.InputEvent.SHIFT_MASK;
                    _rotation = rotationXY[0];
                } else {
                    // Vertical
                    _rotation = rotationXY[1];
                }
                rotation =  _rotation / touchSlop;                
                if(Window.DEBUG_MOUSE_EVENT) {
                    System.err.println("createMouseEvent: Scroll "+rotationXY[0]+"/"+rotationXY[1]+" -> "+_rotation+" / "+touchSlop+" -> "+rotation+" scaled -- mods "+modifiers+", source "+rotationSource);
                }      
            } else {
                rotation = 0.0f;
            }
            
            //
            // Determine newt-button and whether dedicated pointer is pressed
            //
            final int pCount;
            final int pIndex;
            final short button;
            switch( aType ) {
                case android.view.MotionEvent.ACTION_POINTER_DOWN:
                case android.view.MotionEvent.ACTION_POINTER_UP: {
                        pIndex = event.getActionIndex();
                        pCount = 1;
                        final int b = event.getPointerId(pIndex) + 1; // FIXME: Assumption that Pointer-ID starts w/ 0 !
                        if( com.jogamp.newt.event.MouseEvent.BUTTON1 <= b && b <= com.jogamp.newt.event.MouseEvent.BUTTON_NUMBER ) {
                            button = (short)b;
                        } else {
                            button = com.jogamp.newt.event.MouseEvent.BUTTON1;
                        }
                    }
                    break;
                default: {
                        pIndex = 0;
                        pCount = event.getPointerCount(); // all
                        button = com.jogamp.newt.event.MouseEvent.BUTTON1;
                    }
            }
            
            //
            // Collect common data
            //
            final int[] x = new int[pCount];
            final int[] y = new int[pCount];
            final float[] pressure = new float[pCount];
            final short[] pointerIds = new short[pCount];
            {
                if(Window.DEBUG_MOUSE_EVENT) {
                    System.err.println("createMouseEvent: collect ptr-data ["+pIndex+".."+(pIndex+pCount-1)+", "+pCount+"], aType "+aType+", button "+button+", gestureScrollPointerDown "+gestureScrollPointerDown);
                }
                int i = pIndex;
                int j = 0;
                while(j < pCount) {
                    x[j] = (int)event.getX(i);
                    y[j] = (int)event.getY(i);
                    pressure[j] = event.getPressure(i);
                    pointerIds[j] = (short)event.getPointerId(i);
                    if(Window.DEBUG_MOUSE_EVENT) {
                        System.err.println("createMouseEvent: ptr-data["+i+" -> "+j+"] "+x[j]+"/"+y[j]+", pressure "+pressure[j]+", id "+pointerIds[j]);
                    }
                    i++;
                    j++;
                }
            }
            
            if(null!=newtSource) {
                if(newtSource.isPointerConfined()) {
                    modifiers |= InputEvent.CONFINED_MASK;
                }
                if(!newtSource.isPointerVisible()) {
                    modifiers |= InputEvent.INVISIBLE_MASK;
                }
            }
                                
            final Object src = (null==newtSource)?null:(Object)newtSource;
            final long unixTime = System.currentTimeMillis() + ( event.getEventTime() - android.os.SystemClock.uptimeMillis() );
            
            final com.jogamp.newt.event.MouseEvent me1 = new com.jogamp.newt.event.MouseEvent(
                           nType,  src, unixTime,
                           modifiers, x, y, pressure, pointerIds, clickCount, 
                           button, rotation);
            
            if( com.jogamp.newt.event.MouseEvent.EVENT_MOUSE_RELEASED == nType ) {
                return new com.jogamp.newt.event.MouseEvent[] { me1, 
                    new com.jogamp.newt.event.MouseEvent(
                           com.jogamp.newt.event.MouseEvent.EVENT_MOUSE_CLICKED, 
                           src, unixTime, modifiers, x, y, pressure, pointerIds, clickCount, 
                           button, rotation) };
            } else {
                return new com.jogamp.newt.event.MouseEvent[] { me1 };
            }
        } 
        return null; // no mapping ..
    }
    
    
    public static String toString(android.view.MotionEvent event) {
        StringBuilder sb = new StringBuilder();
        int action = event.getAction();
        int actionCode = action & android.view.MotionEvent.ACTION_MASK;
        sb.append("ACTION_" ).append(names[actionCode]);
        if (actionCode == android.view.MotionEvent.ACTION_POINTER_DOWN
                || actionCode == android.view.MotionEvent.ACTION_POINTER_UP) {
            sb.append("(pid " ).append(
                    action >> android.view.MotionEvent.ACTION_POINTER_ID_SHIFT);
            sb.append(")" );
        }
        sb.append("[" );
        for (int i = 0; i < event.getPointerCount(); i++) {
            sb.append("#" ).append(i);
            sb.append("(pid " ).append(event.getPointerId(i));
            sb.append(")=" ).append((int) event.getX(i));
            sb.append("," ).append((int) event.getY(i));
            if (i + 1 < event.getPointerCount())
                sb.append(";" );
        }
        sb.append("]" );
        return sb.toString();
    }
    
    class NewtGestureListener implements android.view.GestureDetector.OnGestureListener {
        private float[] scrollDistance;
        
        NewtGestureListener() {
            scrollDistance = null;
        }
        
        /** Returns non null w/ 2 float values, XY, if storing onScroll's XY distance - otherwise null */ 
        public float[] getScrollDistanceXY() {
            float[] sd = scrollDistance;
            scrollDistance = null;
            return sd;
        }
        
        //
        // Simple feedback
        //
        
        @Override
        public void onShowPress(android.view.MotionEvent e) {
        }

        @Override
        public void onLongPress(android.view.MotionEvent e) {
        }

        @Override
        public boolean onSingleTapUp(android.view.MotionEvent e) {
            return false;
        }
        
        //
        // Consumed or not consumed !
        //

        @Override
        public boolean onDown(android.view.MotionEvent e) {
            return false;
        }

        @Override
        public boolean onScroll(android.view.MotionEvent e1, android.view.MotionEvent e2, float distanceX, float distanceY) {
            scrollDistance = new float[] { distanceX, distanceY };
            return true;
        }

        @Override
        public boolean onFling(android.view.MotionEvent e1, android.view.MotionEvent e2, float velocityX, float velocityY) {
            return false;
        }        
    };
}
<|MERGE_RESOLUTION|>--- conflicted
+++ resolved
@@ -175,22 +175,8 @@
                 final long unixTime = System.currentTimeMillis() + ( event.getEventTime() - android.os.SystemClock.uptimeMillis() );
                 final int newtMods = aKeyModifiers2Newt(event.getMetaState());
                 
-<<<<<<< HEAD
                 return new com.jogamp.newt.event.KeyEvent(
-                                    type, src, unixTime, newtMods, newtKeyCode, newtKeyCode, event.getDisplayLabel());
-=======
-                final com.jogamp.newt.event.KeyEvent ke1 = new com.jogamp.newt.event.KeyEvent(
-                                    type, src, unixTime, newtMods, newtKeyCode, (char) event.getUnicodeChar());
-                
-                if( com.jogamp.newt.event.KeyEvent.EVENT_KEY_RELEASED == type ) {
-                    return new com.jogamp.newt.event.KeyEvent[] { ke1,
-                            new com.jogamp.newt.event.KeyEvent(
-                                    com.jogamp.newt.event.KeyEvent.EVENT_KEY_TYPED,
-                                    src, unixTime, newtMods, newtKeyCode, (char) event.getUnicodeChar()) };
-                } else {
-                    return new com.jogamp.newt.event.KeyEvent[] { ke1 };
-                }
->>>>>>> c9a13b31
+                                    type, src, unixTime, newtMods, newtKeyCode, newtKeyCode, (char) event.getUnicodeChar());
             }
         }
         return null;
